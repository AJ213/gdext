[package]
name = "godot-cell"
<<<<<<< HEAD
version = "0.3.5"
=======
version = "0.4.2"
>>>>>>> b2a2a588
edition = "2021"
rust-version = "1.87"
license = "MPL-2.0"
keywords = ["gamedev", "godot", "engine", "ffi"]
categories = ["game-engines", "graphics"]
description = "Internal crate used by godot-rust"
repository = "https://github.com/godot-rust/gdext"
homepage = "https://godot-rust.github.io"

[features]
proptest = ["dep:proptest"]

[dependencies]
proptest = { workspace = true, optional = true }

# https://docs.rs/about/metadata
[package.metadata.docs.rs]
features = ["experimental-godot-api", "experimental-threads"]
rustdoc-args = ["--cfg", "published_docs"]
rustc-args = ["--cfg", "published_docs"]

# Currently causes "unused manifest key" warnings. Maybe re-enable in the future, to make `published_docs` known.
#[lints.rust]
#unexpected_cfgs = { level = "warn", check-cfg = ['cfg(published_docs)'] }<|MERGE_RESOLUTION|>--- conflicted
+++ resolved
@@ -1,10 +1,6 @@
 [package]
 name = "godot-cell"
-<<<<<<< HEAD
-version = "0.3.5"
-=======
 version = "0.4.2"
->>>>>>> b2a2a588
 edition = "2021"
 rust-version = "1.87"
 license = "MPL-2.0"
