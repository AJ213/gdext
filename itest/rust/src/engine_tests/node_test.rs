--- conflicted
+++ resolved
@@ -61,8 +61,6 @@
 
 // Regression test against call_group() crashing, see https://github.com/godot-rust/gdext/pull/167.
 // https://github.com/godot-rust/gdext/commit/207c4e72ac0c24cfb83bab16f856dd09ebc8671c
-<<<<<<< HEAD
-=======
 #[itest]
 fn node_call_group(ctx: &TestContext) {
     let mut node = ctx.scene_tree.clone();
@@ -80,22 +78,11 @@
 // Experimental required parameter/return value.
 /* TODO(v0.5): enable once https://github.com/godot-rust/gdext/pull/1383 is merged.
 #[cfg(all(feature = "codegen-full-experimental", since_api = "4.6"))]
->>>>>>> b2a2a588
 #[itest]
 fn node_required_param_return() {
     use godot::classes::Tween;
     use godot::obj::Gd;
 
-<<<<<<< HEAD
-    node.add_to_group("group");
-
-    tree.call_group("group", "set_meta", vslice!["something", true]);
-    assert!(node.has_meta("something"));
-
-    tree.call_group("group", "remove_meta", vslice!["something"]);
-    assert!(!node.has_meta("something"));
-}
-=======
     let mut parent = Node::new_alloc();
     let child = Node::new_alloc();
 
@@ -110,5 +97,4 @@
 
     parent.free();
 }
-*/
->>>>>>> b2a2a588
+*/