--- conflicted
+++ resolved
@@ -33,8 +33,4 @@
 mod virtual_methods_test;
 
 // Need to test this in the init level method.
-<<<<<<< HEAD
-pub use init_level_test::*;
-=======
-pub use init_stage_test::*;
->>>>>>> b2a2a588
+pub use init_stage_test::*;