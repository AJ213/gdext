/*
 * Copyright (c) godot-rust; Bromeon and contributors.
 * This Source Code Form is subject to the terms of the Mozilla Public
 * License, v. 2.0. If a copy of the MPL was not distributed with this
 * file, You can obtain one at https://mozilla.org/MPL/2.0/.
 */

use std::borrow::Cow;

use godot::builtin::{GString, StringName};
use godot::meta::ClassId;
use godot::obj::bounds::implement_godot_bounds;
use godot::obj::GodotClass;
use godot::sys;

use crate::framework::{expect_panic, itest};

struct A;
struct U;

implement_godot_bounds!(A);
implement_godot_bounds!(U);

impl GodotClass for A {
    type Base = godot::classes::Object;

    fn class_id() -> ClassId {
        ClassId::new_cached::<A>(|| "A".to_string())
    }
}

impl GodotClass for U {
    type Base = godot::classes::Object;

    fn class_id() -> ClassId {
        ClassId::new_cached::<U>(|| "统一码".to_string())
    }
}

#[itest]
fn class_name_godotclass() {
<<<<<<< HEAD
    let a = A::class_name();
    let b = A::class_name();
=======
    let a = A::class_id();
    let b = A::class_id();
>>>>>>> b2a2a588

    assert_eq!(a, b);
    assert_eq!(sys::hash_value(&a), sys::hash_value(&b));

    assert_eq!(a.to_string(), "A");
    assert_eq!(a.to_gstring(), GString::from("A"));
    assert_eq!(a.to_string_name(), StringName::from("A"));
    assert_eq!(a.to_cow_str(), Cow::<'static, str>::Owned("A".to_string()));
}

#[cfg(since_api = "4.4")]
#[itest]
fn class_name_godotclass_unicode() {
<<<<<<< HEAD
    let a = U::class_name();
    let b = U::class_name();
=======
    let a = U::class_id();
    let b = U::class_id();
>>>>>>> b2a2a588

    assert_eq!(a, b);
    assert_eq!(sys::hash_value(&a), sys::hash_value(&b));

    assert_eq!(a.to_string(), "统一码");
    assert_eq!(a.to_gstring(), GString::from("统一码"));
    assert_eq!(a.to_string_name(), StringName::from("统一码"));
    assert_eq!(
        a.to_cow_str(),
        Cow::<'static, str>::Owned("统一码".to_string())
    );

<<<<<<< HEAD
    let b = ClassName::__dynamic("统一码");
=======
    let b = ClassId::__dynamic("统一码");
>>>>>>> b2a2a588
    assert_eq!(a, b);
}

#[itest]
fn class_name_from_dynamic() {
    // Test that runtime-constructed class names are equal to compile-time ones.
<<<<<<< HEAD
    let comptime = A::class_name();
    let runtime = ClassName::__dynamic("A");
=======
    let comptime = A::class_id();
    let runtime = ClassId::__dynamic("A");
>>>>>>> b2a2a588
    assert_eq!(comptime, runtime);
    assert_eq!(sys::hash_value(&comptime), sys::hash_value(&runtime));
    assert_eq!(comptime.to_string(), runtime.to_string());

    // Test that multiple runtime constructions of the same name are equal.
<<<<<<< HEAD
    let runtime2 = ClassName::__dynamic("A");
    assert_eq!(runtime, runtime2);

    // Test with a different name.
    let different_runtime = ClassName::__dynamic("B");
=======
    let runtime2 = ClassId::__dynamic("A");
    assert_eq!(runtime, runtime2);

    // Test with a different name.
    let different_runtime = ClassId::__dynamic("B");
>>>>>>> b2a2a588
    assert_ne!(comptime, different_runtime);
    assert_eq!(different_runtime.to_string(), "B");
}

#[itest]
fn class_name_empty() {
    // Empty string and ClassName::none() should be the same.
<<<<<<< HEAD
    let none_dynamic = ClassName::__dynamic("");
    let none = ClassName::none();

    assert_eq!(none_dynamic, none);
    assert_eq!(format!("{none_dynamic:?}"), "ClassName(none)");
    assert_eq!(format!("{none:?}"), "ClassName(none)");
=======
    let none_dynamic = ClassId::__dynamic("");
    let none = ClassId::none();

    assert_eq!(none_dynamic, none);
    assert_eq!(format!("{none_dynamic:?}"), "ClassId(none)");
    assert_eq!(format!("{none:?}"), "ClassId(none)");
>>>>>>> b2a2a588
}

// Test Unicode proc-macro support for ClassName.
#[cfg(since_api = "4.4")]
#[derive(godot::register::GodotClass)]
#[class(no_init)]
struct 统一码 {}

#[itest]
fn class_name_dynamic_then_static() {
    struct A;

    // First, insert dynamic string, then static one.
<<<<<<< HEAD
    let dynamic_name = ClassName::__dynamic("LocalA");
    let static_name = ClassName::__cached::<A>(|| "LocalA".to_string());
=======
    let dynamic_name = ClassId::__dynamic("LocalA");
    let static_name = ClassId::__cached::<A>(|| "LocalA".to_string());
>>>>>>> b2a2a588

    // They should be equal (same global_index), but current implementation may create duplicates
    assert_eq!(
        dynamic_name, static_name,
<<<<<<< HEAD
        "Dynamic and static ClassName for same string should be equal"
=======
        "Dynamic and static ClassId for same string should be equal"
>>>>>>> b2a2a588
    );
}

#[itest]
fn class_name_static_then_dynamic() {
    struct B;

    // First, insert static string, then dynamic one.
<<<<<<< HEAD
    let static_name = ClassName::__cached::<B>(|| "LocalB".to_string());
    let dynamic_name = ClassName::__dynamic("LocalB");
=======
    let static_name = ClassId::__cached::<B>(|| "LocalB".to_string());
    let dynamic_name = ClassId::__dynamic("LocalB");
>>>>>>> b2a2a588

    // They should be equal (same global_index)
    assert_eq!(
        static_name, dynamic_name,
<<<<<<< HEAD
        "Static and dynamic ClassName for same string should be equal"
=======
        "Static and dynamic ClassId for same string should be equal"
>>>>>>> b2a2a588
    );
}

#[itest]
fn class_name_debug() {
    struct TestDebugClass;

    // Test debug output for various class names
<<<<<<< HEAD
    let none_name = ClassName::none();
    let dynamic_name = ClassName::__dynamic("MyDynamicClass");
    let static_name = ClassName::__cached::<TestDebugClass>(|| "MyStaticClass".to_string());

    // Verify debug representations include the actual class names
    assert_eq!(format!("{none_name:?}"), "ClassName(none)");
    assert_eq!(format!("{dynamic_name:?}"), "ClassName(\"MyDynamicClass\")");
    assert_eq!(format!("{static_name:?}"), "ClassName(\"MyStaticClass\")");
}

#[cfg(debug_assertions)]
=======
    let none_name = ClassId::none();
    let dynamic_name = ClassId::__dynamic("MyDynamicClass");
    let static_name = ClassId::__cached::<TestDebugClass>(|| "MyStaticClass".to_string());

    // Verify debug representations include the actual class names
    assert_eq!(format!("{none_name:?}"), "ClassId(none)");
    assert_eq!(format!("{dynamic_name:?}"), "ClassId(\"MyDynamicClass\")");
    assert_eq!(format!("{static_name:?}"), "ClassId(\"MyStaticClass\")");
}

#[cfg(safeguards_balanced)]
>>>>>>> b2a2a588
#[itest]
fn class_name_alloc_panic() {
    // ASCII.
    {
<<<<<<< HEAD
        let _1st = ClassName::__alloc_next_ascii(c"DuplicateTestClass");

        expect_panic("2nd allocation with same ASCII string fails", || {
            let _2nd = ClassName::__alloc_next_ascii(c"DuplicateTestClass");
=======
        let _1st = ClassId::__alloc_next_unicode("DuplicateTestClass");

        expect_panic("2nd allocation with same ASCII string fails", || {
            let _2nd = ClassId::__alloc_next_unicode("DuplicateTestClass");
>>>>>>> b2a2a588
        });
    }

    // Unicode.
    #[cfg(since_api = "4.4")]
    {
<<<<<<< HEAD
        let _1st = ClassName::__alloc_next_unicode("クラス名");

        expect_panic("2nd allocation with same Unicode string fails", || {
            let _2nd = ClassName::__alloc_next_unicode("クラス名");
=======
        let _1st = ClassId::__alloc_next_unicode("クラス名");

        expect_panic("2nd allocation with same Unicode string fails", || {
            let _2nd = ClassId::__alloc_next_unicode("クラス名");
>>>>>>> b2a2a588
        });
    }
}<|MERGE_RESOLUTION|>--- conflicted
+++ resolved
@@ -39,13 +39,8 @@
 
 #[itest]
 fn class_name_godotclass() {
-<<<<<<< HEAD
-    let a = A::class_name();
-    let b = A::class_name();
-=======
     let a = A::class_id();
     let b = A::class_id();
->>>>>>> b2a2a588
 
     assert_eq!(a, b);
     assert_eq!(sys::hash_value(&a), sys::hash_value(&b));
@@ -59,13 +54,8 @@
 #[cfg(since_api = "4.4")]
 #[itest]
 fn class_name_godotclass_unicode() {
-<<<<<<< HEAD
-    let a = U::class_name();
-    let b = U::class_name();
-=======
     let a = U::class_id();
     let b = U::class_id();
->>>>>>> b2a2a588
 
     assert_eq!(a, b);
     assert_eq!(sys::hash_value(&a), sys::hash_value(&b));
@@ -78,42 +68,25 @@
         Cow::<'static, str>::Owned("统一码".to_string())
     );
 
-<<<<<<< HEAD
-    let b = ClassName::__dynamic("统一码");
-=======
     let b = ClassId::__dynamic("统一码");
->>>>>>> b2a2a588
     assert_eq!(a, b);
 }
 
 #[itest]
 fn class_name_from_dynamic() {
     // Test that runtime-constructed class names are equal to compile-time ones.
-<<<<<<< HEAD
-    let comptime = A::class_name();
-    let runtime = ClassName::__dynamic("A");
-=======
     let comptime = A::class_id();
     let runtime = ClassId::__dynamic("A");
->>>>>>> b2a2a588
     assert_eq!(comptime, runtime);
     assert_eq!(sys::hash_value(&comptime), sys::hash_value(&runtime));
     assert_eq!(comptime.to_string(), runtime.to_string());
 
     // Test that multiple runtime constructions of the same name are equal.
-<<<<<<< HEAD
-    let runtime2 = ClassName::__dynamic("A");
-    assert_eq!(runtime, runtime2);
-
-    // Test with a different name.
-    let different_runtime = ClassName::__dynamic("B");
-=======
     let runtime2 = ClassId::__dynamic("A");
     assert_eq!(runtime, runtime2);
 
     // Test with a different name.
     let different_runtime = ClassId::__dynamic("B");
->>>>>>> b2a2a588
     assert_ne!(comptime, different_runtime);
     assert_eq!(different_runtime.to_string(), "B");
 }
@@ -121,21 +94,12 @@
 #[itest]
 fn class_name_empty() {
     // Empty string and ClassName::none() should be the same.
-<<<<<<< HEAD
-    let none_dynamic = ClassName::__dynamic("");
-    let none = ClassName::none();
-
-    assert_eq!(none_dynamic, none);
-    assert_eq!(format!("{none_dynamic:?}"), "ClassName(none)");
-    assert_eq!(format!("{none:?}"), "ClassName(none)");
-=======
     let none_dynamic = ClassId::__dynamic("");
     let none = ClassId::none();
 
     assert_eq!(none_dynamic, none);
     assert_eq!(format!("{none_dynamic:?}"), "ClassId(none)");
     assert_eq!(format!("{none:?}"), "ClassId(none)");
->>>>>>> b2a2a588
 }
 
 // Test Unicode proc-macro support for ClassName.
@@ -149,22 +113,13 @@
     struct A;
 
     // First, insert dynamic string, then static one.
-<<<<<<< HEAD
-    let dynamic_name = ClassName::__dynamic("LocalA");
-    let static_name = ClassName::__cached::<A>(|| "LocalA".to_string());
-=======
     let dynamic_name = ClassId::__dynamic("LocalA");
     let static_name = ClassId::__cached::<A>(|| "LocalA".to_string());
->>>>>>> b2a2a588
 
     // They should be equal (same global_index), but current implementation may create duplicates
     assert_eq!(
         dynamic_name, static_name,
-<<<<<<< HEAD
-        "Dynamic and static ClassName for same string should be equal"
-=======
         "Dynamic and static ClassId for same string should be equal"
->>>>>>> b2a2a588
     );
 }
 
@@ -173,22 +128,13 @@
     struct B;
 
     // First, insert static string, then dynamic one.
-<<<<<<< HEAD
-    let static_name = ClassName::__cached::<B>(|| "LocalB".to_string());
-    let dynamic_name = ClassName::__dynamic("LocalB");
-=======
     let static_name = ClassId::__cached::<B>(|| "LocalB".to_string());
     let dynamic_name = ClassId::__dynamic("LocalB");
->>>>>>> b2a2a588
 
     // They should be equal (same global_index)
     assert_eq!(
         static_name, dynamic_name,
-<<<<<<< HEAD
-        "Static and dynamic ClassName for same string should be equal"
-=======
         "Static and dynamic ClassId for same string should be equal"
->>>>>>> b2a2a588
     );
 }
 
@@ -197,19 +143,6 @@
     struct TestDebugClass;
 
     // Test debug output for various class names
-<<<<<<< HEAD
-    let none_name = ClassName::none();
-    let dynamic_name = ClassName::__dynamic("MyDynamicClass");
-    let static_name = ClassName::__cached::<TestDebugClass>(|| "MyStaticClass".to_string());
-
-    // Verify debug representations include the actual class names
-    assert_eq!(format!("{none_name:?}"), "ClassName(none)");
-    assert_eq!(format!("{dynamic_name:?}"), "ClassName(\"MyDynamicClass\")");
-    assert_eq!(format!("{static_name:?}"), "ClassName(\"MyStaticClass\")");
-}
-
-#[cfg(debug_assertions)]
-=======
     let none_name = ClassId::none();
     let dynamic_name = ClassId::__dynamic("MyDynamicClass");
     let static_name = ClassId::__cached::<TestDebugClass>(|| "MyStaticClass".to_string());
@@ -221,39 +154,24 @@
 }
 
 #[cfg(safeguards_balanced)]
->>>>>>> b2a2a588
 #[itest]
 fn class_name_alloc_panic() {
     // ASCII.
     {
-<<<<<<< HEAD
-        let _1st = ClassName::__alloc_next_ascii(c"DuplicateTestClass");
-
-        expect_panic("2nd allocation with same ASCII string fails", || {
-            let _2nd = ClassName::__alloc_next_ascii(c"DuplicateTestClass");
-=======
         let _1st = ClassId::__alloc_next_unicode("DuplicateTestClass");
 
         expect_panic("2nd allocation with same ASCII string fails", || {
             let _2nd = ClassId::__alloc_next_unicode("DuplicateTestClass");
->>>>>>> b2a2a588
         });
     }
 
     // Unicode.
     #[cfg(since_api = "4.4")]
     {
-<<<<<<< HEAD
-        let _1st = ClassName::__alloc_next_unicode("クラス名");
-
-        expect_panic("2nd allocation with same Unicode string fails", || {
-            let _2nd = ClassName::__alloc_next_unicode("クラス名");
-=======
         let _1st = ClassId::__alloc_next_unicode("クラス名");
 
         expect_panic("2nd allocation with same Unicode string fails", || {
             let _2nd = ClassId::__alloc_next_unicode("クラス名");
->>>>>>> b2a2a588
         });
     }
 }