/*
 * Copyright (c) godot-rust; Bromeon and contributors.
 * This Source Code Form is subject to the terms of the Mozilla Public
 * License, v. 2.0. If a copy of the MPL was not distributed with this
 * file, You can obtain one at https://mozilla.org/MPL/2.0/.
 */

use godot::builtin::{
    vdict, vslice, Color, Dictionary, GString, PackedInt32Array, Variant, VariantType,
};
use godot::classes::{INode, IRefCounted, Node, Object, RefCounted, Resource, Texture};
use godot::global::{PropertyHint, PropertyUsageFlags};
use godot::meta::{GodotConvert, PropertyHintInfo, ToGodot};
use godot::obj::{Base, EngineBitfield, EngineEnum, Gd, NewAlloc, NewGd, OnEditor};
use godot::register::property::{Export, Var};
use godot::register::{godot_api, Export, GodotClass, GodotConvert, Var};
use godot::test::itest;

// No tests currently, tests using these classes are in Godot scripts.

#[derive(GodotClass)]
#[class(base=Node)]
struct HasProperty {
    #[var]
    int_val: i32,

    #[var(get = get_int_val_read)]
    int_val_read: i32,

    #[var(set = set_int_val_write)]
    int_val_write: i32,

    #[var(get = get_int_val_rw, set = set_int_val_rw)]
    int_val_rw: i32,

    #[var(get = get_int_val_getter, set)]
    int_val_getter: i32,

    #[var(get, set = set_int_val_setter)]
    int_val_setter: i32,

    #[var(get = get_string_val, set = set_string_val)]
    string_val: GString,

    #[var(get = get_object_val, set = set_object_val)]
    object_val: Option<Gd<Object>>,

    #[var]
    texture_val: OnEditor<Gd<Texture>>,

    #[var(get = get_texture_val, set = set_texture_val, hint = RESOURCE_TYPE, hint_string = "Texture")]
    texture_val_rw: Option<Gd<Texture>>,

    #[var]
    packed_int_array: PackedInt32Array,
<<<<<<< HEAD
=======

    #[var(rename = renamed_variable)]
    unused_name: GString,
>>>>>>> b2a2a588
}

#[godot_api]
impl HasProperty {
    #[func]
    pub fn get_int_val_read(&self) -> i32 {
        self.int_val_read
    }

    #[func]
    pub fn set_int_val_write(&mut self, val: i32) {
        self.int_val_write = val;
    }

    // Odd name to make sure it doesn't interfere with "get_*".
    #[func]
    pub fn retrieve_int_val_write(&mut self) -> i32 {
        self.int_val_write
    }

    #[func]
    pub fn get_int_val_rw(&self) -> i32 {
        self.int_val_rw
    }

    #[func]
    pub fn set_int_val_rw(&mut self, val: i32) {
        self.int_val_rw = val;
    }

    #[func]
    pub fn get_int_val_getter(&self) -> i32 {
        self.int_val_getter
    }

    #[func]
    pub fn set_int_val_setter(&mut self, val: i32) {
        self.int_val_setter = val;
    }

    #[func]
    pub fn get_string_val(&self) -> GString {
        self.string_val.clone()
    }

    #[func]
    pub fn set_string_val(&mut self, val: GString) {
        self.string_val = val;
    }

    #[func]
    pub fn get_object_val(&self) -> Variant {
        if let Some(object_val) = self.object_val.as_ref() {
            object_val.to_variant()
        } else {
            Variant::nil()
        }
    }

    #[func]
    pub fn set_object_val(&mut self, val: Gd<Object>) {
        self.object_val = Some(val);
    }

    #[func]
    pub fn get_texture_val_rw(&self) -> Variant {
        if let Some(texture_val) = self.texture_val_rw.as_ref() {
            texture_val.to_variant()
        } else {
            Variant::nil()
        }
    }

    #[func]
    pub fn set_texture_val_rw(&mut self, val: Gd<Texture>) {
        self.texture_val_rw = Some(val);
    }
}

#[godot_api]
impl INode for HasProperty {
    fn init(_base: Base<Node>) -> Self {
        HasProperty {
            int_val: 0,
            int_val_read: 2,
            int_val_write: 0,
            int_val_rw: 0,
            int_val_getter: 0,
            int_val_setter: 0,
            object_val: None,
            string_val: GString::new(),
            texture_val: OnEditor::default(),
            texture_val_rw: None,
            packed_int_array: PackedInt32Array::new(),
<<<<<<< HEAD
=======
            unused_name: GString::new(),
>>>>>>> b2a2a588
        }
    }
}

#[itest]
fn test_renamed_var() {
    let mut obj = HasProperty::new_alloc();

    let prop_list = obj.get_property_list();
    assert!(prop_list
        .iter_shared()
        .any(|d| d.get("name") == Some("renamed_variable".to_variant())));
    assert!(!prop_list
        .iter_shared()
        .any(|d| d.get("name") == Some("unused_name".to_variant())));

    assert_eq!(obj.get("renamed_variable"), GString::new().to_variant());
    assert_eq!(obj.get("unused_name"), Variant::nil());

    let new_value = "variable changed".to_variant();
    obj.set("renamed_variable", &new_value);
    obj.set("unused_name", &"something different".to_variant());
    assert_eq!(obj.get("renamed_variable"), new_value);
    assert_eq!(obj.get("unused_name"), Variant::nil());

    obj.free();
}

#[itest]
fn test_renamed_var_getter_setter() {
    let obj = HasProperty::new_alloc();

    assert!(obj.has_method("get_renamed_variable"));
    assert!(obj.has_method("set_renamed_variable"));
    assert!(!obj.has_method("get_unused_name"));
    assert!(!obj.has_method("get_unused_name"));
    assert_eq!(obj.bind().get_renamed_variable(), GString::new());

    obj.free();
}

#[derive(Default, Copy, Clone)]
#[repr(i64)]
enum SomeCStyleEnum {
    #[default]
    A = 0,
    B = 1,
    C = 2,
}

impl GodotConvert for SomeCStyleEnum {
    type Via = i64;
}

impl Var for SomeCStyleEnum {
    fn get_property(&self) -> Self::Via {
        (*self) as i64
    }

    fn set_property(&mut self, value: Self::Via) {
        match value {
            0 => *self = Self::A,
            1 => *self = Self::B,
            2 => *self = Self::C,
            other => panic!("unexpected variant {other}"),
        }
    }
}

impl Export for SomeCStyleEnum {
    fn export_hint() -> PropertyHintInfo {
        PropertyHintInfo {
            hint: PropertyHint::ENUM,
            hint_string: GString::from("A,B,C"),
        }
    }
}

#[derive(Default)]
struct NotExportable {
    a: i64,
    b: i64,
}

impl GodotConvert for NotExportable {
    type Via = Dictionary;
}

impl Var for NotExportable {
    fn get_property(&self) -> Self::Via {
        vdict! {
            "a": self.a,
            "b": self.b
        }
    }

    fn set_property(&mut self, value: Self::Via) {
        let a = value.get("a").unwrap().to::<i64>();
        let b = value.get("b").unwrap().to::<i64>();

        self.a = a;
        self.b = b;
    }
}

#[derive(GodotClass)]
#[class(init)]
struct HasCustomProperty {
    #[export]
    some_c_style_enum: SomeCStyleEnum,
    #[var]
    not_exportable: NotExportable,
}

#[godot_api]
impl HasCustomProperty {
    #[func]
    fn enum_as_string(&self) -> GString {
        use SomeCStyleEnum::*;

        match self.some_c_style_enum {
            A => GString::from("A"),
            B => GString::from("B"),
            C => GString::from("C"),
        }
    }
}

// These should all compile, but we can't easily test that they look right at the moment.
#[derive(GodotClass)]
#[class(no_init)]
struct CheckAllExports {
    #[export]
    normal: GString,

    #[export_group(name = "test_group", prefix = "a_")]
    #[export]
    a_grouped: i64,

    #[export]
    ungrouped_field_after_a: i64,

    #[export_subgroup(name = "some group")]
    #[export]
    subgrouped: i64,

    #[export_subgroup(name = "")]
    #[export]
    ungrouped: i64,

    // `suffix = "px"` should be in the third slot to test that key-value pairs in that position no longer error.
    #[export(range = (0.0, 10.0, suffix = "px", or_greater, or_less, exp, degrees, hide_slider))]
    range_exported: f64,

    #[export(range = (0.0, 10.0, 0.2, or_greater, or_less, exp, radians_as_degrees, hide_slider))]
    range_exported_with_step: f64,

    #[export(enum = (A = 10, B, C, D = 20))]
    enum_exported: i64,

    #[export(exp_easing)]
    exp_easing_no_options: f64,

    #[export(exp_easing = (attenuation, positive_only))]
    exp_easing_with_options: f64,

    #[export(flags = (A = 1, B = 2, C = 4, D = 8, CD = 12, BC = 6))]
    flags: u32,

    #[export(flags_2d_physics)]
    flags_2d_physics: u32,

    #[export(flags_2d_render)]
    flags_2d_render: u32,

    #[export(flags_2d_navigation)]
    flags_2d_navigation: u32,

    #[export(flags_3d_physics)]
    flags_3d_physics: u32,

    #[export(flags_3d_render)]
    flags_3d_render: u32,

    #[export(flags_3d_navigation)]
    flags_3d_navigation: u32,

    #[export(file)]
    file_no_filter: GString,

    #[export(file = "*.jpg")]
    file_filter: GString,

    #[export(global_file)]
    global_file_no_filter: GString,

    #[export(global_file = "*.txt")]
    global_file_filter: GString,

    #[export(dir)]
    dir: GString,

    #[export(global_dir)]
    global_dir: GString,

    #[export(multiline)]
    multiline: GString,

    #[export(placeholder = "placeholder")]
    placeholder: GString,

    #[export(color_no_alpha)]
    color_no_alpha: Color,
}

#[derive(GodotConvert, Var, Export, Eq, PartialEq, Debug)]
#[godot(via = i64)]
#[repr(i64)]
pub enum TestEnum {
    A = 0,
    B = 1,
    C = 2,
}

#[derive(GodotConvert, Var)]
#[godot(via = i64)]
pub enum Behavior {
    Peaceful,
    Defend,
    Aggressive = (3 + 4),
}

#[derive(GodotConvert, Var)]
#[godot(via = GString)]
pub enum StrBehavior {
    Peaceful,
    Defend,
    Aggressive = (3 + 4),
}

#[derive(GodotClass)]
#[class(no_init)]
pub struct DeriveProperty {
    #[var]
    pub my_enum: TestEnum,
}

#[itest]
fn derive_property() {
    let mut class = DeriveProperty {
        my_enum: TestEnum::B,
    };
    assert_eq!(class.get_my_enum(), TestEnum::B as i64);

    class.set_my_enum(TestEnum::C as i64);
    assert_eq!(class.my_enum, TestEnum::C);
}

// Regression test for https://github.com/godot-rust/gdext/issues/1009.
#[itest]
fn enum_var_hint() {
    let int_prop = <Behavior as Var>::var_hint();
    assert_eq!(int_prop.hint, PropertyHint::ENUM);
    assert_eq!(
        int_prop.hint_string,
        "Peaceful:0,Defend:1,Aggressive:7".into()
    );

    let str_prop = <StrBehavior as Var>::var_hint();
    assert_eq!(str_prop.hint, PropertyHint::ENUM);
    assert_eq!(str_prop.hint_string, "Peaceful,Defend,Aggressive".into());
}

#[derive(GodotClass)]
pub struct DeriveExport {
    #[export]
    pub my_enum: TestEnum,

    // Tests also qualified base path (type inference of Base<T> without #[hint]).
    pub base: Base<RefCounted>,
}

#[godot_api]
impl IRefCounted for DeriveExport {
    fn init(base: Base<Self::Base>) -> Self {
        Self {
            my_enum: TestEnum::B,
            base,
        }
    }
}

#[itest]
fn derive_export() {
    let class = DeriveExport::new_gd();

    let property = class
        .get_property_list()
        .iter_shared()
        .find(|c| c.get_or_nil("name") == "my_enum".to_variant())
        .unwrap();
    // `class_name` should be empty for non-Object variants.
    check_property(&property, "class_name", "");
    check_property(&property, "type", VariantType::INT.ord());
    check_property(&property, "hint", PropertyHint::ENUM.ord());
    check_property(&property, "hint_string", "A:0,B:1,C:2");
    check_property(&property, "usage", PropertyUsageFlags::DEFAULT.ord());
}

#[derive(GodotClass)]
#[class(init, base=Resource)]
pub struct CustomResource {}

#[derive(GodotClass)]
#[class(init, base=Resource, rename=NewNameCustomResource)]
pub struct RenamedCustomResource {}

#[derive(GodotClass)]
#[class(init, base=Node)]
pub struct ExportResource {
    #[export]
    #[var(usage_flags=[DEFAULT, EDITOR_INSTANTIATE_OBJECT])]
    pub my_resource: Option<Gd<CustomResource>>,

    #[export]
    pub renamed_resource: Option<Gd<RenamedCustomResource>>,
}

#[itest]
fn export_resource() {
    let class = ExportResource::new_alloc();

    let property = class
        .get_property_list()
        .iter_shared()
        .find(|c| c.get_or_nil("name") == "my_resource".to_variant())
        .unwrap();
    check_property(&property, "class_name", "CustomResource");
    check_property(&property, "type", VariantType::OBJECT.ord());
    check_property(&property, "hint", PropertyHint::RESOURCE_TYPE.ord());
    check_property(&property, "hint_string", "CustomResource");
    check_property(
        &property,
        "usage",
        PropertyUsageFlags::DEFAULT.ord() | PropertyUsageFlags::EDITOR_INSTANTIATE_OBJECT.ord(),
    );

    let property = class
        .get_property_list()
        .iter_shared()
        .find(|c| c.get_or_nil("name") == "renamed_resource".to_variant())
        .unwrap();
    check_property(&property, "class_name", "NewNameCustomResource");
    check_property(&property, "type", VariantType::OBJECT.ord());
    check_property(&property, "hint", PropertyHint::RESOURCE_TYPE.ord());
    check_property(&property, "hint_string", "NewNameCustomResource");
    check_property(&property, "usage", PropertyUsageFlags::DEFAULT.ord());

    class.free();
}

#[derive(GodotClass)]
#[class(init)]
struct ExportOverride {
    #[export_group(name = "some group")]
    #[export]
    first: i32,

    #[export_group(name = "")]
    #[export]
    broke_out_of_some_group: i32,

    #[export_subgroup(name = "some subgroup", prefix = "b_")]
    #[export]
    b_second: i32,

    // This is really a nonsensical set of values, but they're different from what `#[export]` here would generate.
    // So we should be able to ensure that we can override the values `#[export]` generates.
    #[export]
    #[var(
        hint = GLOBAL_FILE,
        hint_string = "SomethingRandom",
        usage_flags = [GROUP],
    )]
    resource: Option<Gd<Resource>>,

    #[export]
    last: i32,
}

#[itest]
fn override_export() {
    let class = ExportOverride::new_gd();

    let property = class
        .get_property_list()
        .iter_shared()
        .find(|c| c.get_or_nil("name") == "resource".to_variant())
        .unwrap();

    check_property(&property, "hint", PropertyHint::GLOBAL_FILE.ord());
    check_property(&property, "hint_string", "SomethingRandom");
    check_property(&property, "usage", PropertyUsageFlags::GROUP.ord());
}

fn check_property(property: &Dictionary, key: &str, expected: impl ToGodot) {
    assert_eq!(property.get_or_nil(key), expected.to_variant());
}

// Checks if properties of a given class are arranged in the same order as ones declared in the Rust struct.
// Guaranteed order is necessary to make groups and subgroups work properly.
#[itest]
fn guaranteed_ordering() {
    let expected_order = [
        // Note: Category, displayed at the very top of the inspector.
        ("ExportOverride", PropertyUsageFlags::CATEGORY),
        ("some group", PropertyUsageFlags::GROUP),
        (
            "first",
            PropertyUsageFlags::EDITOR | PropertyUsageFlags::STORAGE,
        ),
        // Breaks out of some group.
        ("", PropertyUsageFlags::GROUP),
        (
            "broke_out_of_some_group",
            PropertyUsageFlags::EDITOR | PropertyUsageFlags::STORAGE,
        ),
        ("some subgroup", PropertyUsageFlags::SUBGROUP),
        (
            "b_second",
            PropertyUsageFlags::EDITOR | PropertyUsageFlags::STORAGE,
        ),
        ("resource", PropertyUsageFlags::GROUP),
        (
            "last",
            PropertyUsageFlags::EDITOR | PropertyUsageFlags::STORAGE,
        ),
        // Inherited from RefCounted – category and script.
        ("RefCounted", PropertyUsageFlags::CATEGORY),
        (
            "script",
            PropertyUsageFlags::NEVER_DUPLICATE
                | PropertyUsageFlags::EDITOR
                | PropertyUsageFlags::STORAGE,
        ),
    ];

    let class = ExportOverride::new_gd();
    let property_list = class.get_property_list();
    assert_eq!(property_list.len(), expected_order.len());

    for (idx, property) in property_list.iter_shared().enumerate() {
        let (Some(name), Some(usage)) = (
            property
                .get("name")
                .as_ref()
                .map(<String as godot::prelude::FromGodot>::from_variant),
            property
                .get("usage")
                .as_ref()
                .map(<PropertyUsageFlags as godot::prelude::FromGodot>::from_variant),
        ) else {
            panic!("Property dict should contain Property name and its usage.");
        };
        assert_eq!(name, expected_order[idx].0);
        assert_eq!(usage, expected_order[idx].1);
    }
}

// ----------------------------------------------------------------------------------------------------------------------------------------------

#[derive(GodotClass)]
#[class(base=Node, init)]
struct RenamedFunc {
    #[var(get = get_int_val, set = set_int_val)]
    int_val: i32,
}

#[godot_api]
impl RenamedFunc {
    #[func(rename=f1)]
    pub fn get_int_val(&self) -> i32 {
        self.int_val
    }

    #[func(rename=f2)]
    pub fn set_int_val(&mut self, val: i32) {
        self.int_val = val;
    }
}

#[itest]
fn test_var_with_renamed_funcs() {
    let mut obj = RenamedFunc::new_alloc();

    assert_eq!(obj.bind().int_val, 0);
    assert_eq!(obj.bind().get_int_val(), 0);
    assert_eq!(obj.call("f1", &[]).to::<i32>(), 0);
    assert_eq!(obj.get("int_val").to::<i32>(), 0);

    obj.bind_mut().int_val = 42;

    assert_eq!(obj.bind().int_val, 42);
    assert_eq!(obj.bind().get_int_val(), 42);
    assert_eq!(obj.call("f1", &[]).to::<i32>(), 42);
    assert_eq!(obj.get("int_val").to::<i32>(), 42);

    obj.call("f2", vslice![84]);

    assert_eq!(obj.bind().int_val, 84);
    assert_eq!(obj.bind().get_int_val(), 84);
    assert_eq!(obj.call("f1", &[]).to::<i32>(), 84);
    assert_eq!(obj.get("int_val").to::<i32>(), 84);

    obj.set("int_val", &128.to_variant());

    assert_eq!(obj.bind().int_val, 128);
    assert_eq!(obj.bind().get_int_val(), 128);
    assert_eq!(obj.call("f1", &[]).to::<i32>(), 128);
    assert_eq!(obj.get("int_val").to::<i32>(), 128);

    obj.free();
}

// Tests that CoW packed-arrays' changes are reflected from Rust. See:
// * Rust (sync does work): https://github.com/godot-rust/gdext/pull/576
// * GDScript (not synced): https://github.com/godotengine/godot/issues/76150
#[itest]
fn test_copy_on_write_var() {
    let mut obj = HasProperty::new_alloc();

    // Mutate property via reflection -> verify change is reflected in Rust.
    obj.set(
        "packed_int_array",
        &PackedInt32Array::from([1, 2, 3]).to_variant(),
    );
    assert_eq!(
        obj.bind().packed_int_array,
        PackedInt32Array::from(&[1, 2, 3])
    );

    // Mutate property in Rust -> verify change is reflected in Godot.
    obj.bind_mut().packed_int_array.push(4);
    assert_eq!(
        obj.get("packed_int_array").to::<PackedInt32Array>(),
        PackedInt32Array::from(&[1, 2, 3, 4])
    );

    obj.free();
}

// ----------------------------------------------------------------------------------------------------------------------------------------------

#[derive(GodotClass)]
#[class(init, base=Node)]
struct Duplicator {
    // #[export] would also make tests pass, but #[export(storage)] additionally hides the properties from the editor.
    // See https://docs.godotengine.org/en/stable/tutorials/scripting/gdscript/gdscript_exports.html#export-storage.
    #[export(storage)]
    int_export: i32,

    // Low-level #[var] should also work.
    #[var(usage_flags = [STORAGE])]
    int_var: i32,

    // Not copied because not marked as serialize ("storage").
    #[var]
    int_ignored: i32,

    #[export(storage)]
    optional_node: Option<Gd<Node>>,

    #[export(storage)]
    oneditor_node: OnEditor<Gd<Node>>,
}

#[itest]
fn test_duplicate_retains_properties() {
    let optional_node = Node::new_alloc();
    let oneditor_node = Node::new_alloc();

    // Set up original node.
    let mut original = Duplicator::new_alloc();
    {
        let mut original = original.bind_mut();
        original.int_export = 5;
        original.int_var = 7;
        original.int_ignored = 9; // Will not be copied.
        original.optional_node = Some(optional_node.clone());
        original.oneditor_node.init(oneditor_node.clone());
    }

    // Create duplicate and verify all properties are copied correctly.
    let duplicated: Gd<Duplicator> = original.duplicate().unwrap().cast();
    {
        let duplicated = duplicated.bind();
        assert_eq!(duplicated.int_export, 5);
        assert_eq!(duplicated.int_var, 7);
        assert_eq!(duplicated.int_ignored, 0); // Not copied.
        assert_eq!(duplicated.optional_node.as_ref().unwrap(), &optional_node);
        assert_eq!(&*duplicated.oneditor_node, &oneditor_node);
    }

    optional_node.free();
    oneditor_node.free();
    duplicated.free();
    original.free();
}<|MERGE_RESOLUTION|>--- conflicted
+++ resolved
@@ -53,12 +53,9 @@
 
     #[var]
     packed_int_array: PackedInt32Array,
-<<<<<<< HEAD
-=======
 
     #[var(rename = renamed_variable)]
     unused_name: GString,
->>>>>>> b2a2a588
 }
 
 #[godot_api]
@@ -153,10 +150,7 @@
             texture_val: OnEditor::default(),
             texture_val_rw: None,
             packed_int_array: PackedInt32Array::new(),
-<<<<<<< HEAD
-=======
             unused_name: GString::new(),
->>>>>>> b2a2a588
         }
     }
 }
