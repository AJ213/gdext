/*
 * Copyright (c) godot-rust; Bromeon and contributors.
 * This Source Code Form is subject to the terms of the Mozilla Public
 * License, v. 2.0. If a copy of the MPL was not distributed with this
 * file, You can obtain one at https://mozilla.org/MPL/2.0/.
 */

use godot::prelude::*;

<<<<<<< HEAD
use crate::framework::{expect_panic, itest};
=======
use crate::framework::{expect_panic_or_ub, itest};
>>>>>>> b2a2a588

#[itest(skip)]
fn base_test_is_weak() {
    // TODO check that Base is a weak pointer (doesn't keep the object alive)
    // This might not be needed, as we have leak detection, but it could highlight regressions faster
}

#[itest]
fn base_access_unbound() {
    let mut obj = Based::new_alloc();

    let pos = Vector2::new(-5.5, 7.0);
    obj.set_position(pos);
    assert_eq!(obj.get_position(), pos);

    obj.free();
}

// Tests whether access to base is possible from outside the Gd<T>, even if there is no Base<T> field.
#[itest]
fn base_access_unbound_no_field() {
    let mut obj = Baseless::new_alloc();

    let pos = Vector2::new(-5.5, 7.0);
    obj.set_position(pos);
    assert_eq!(obj.get_position(), pos);

    obj.free();
}

#[itest]
fn base_display() {
    let obj = Based::new_alloc();
    {
        let guard = obj.bind();
        let id = guard.base().instance_id();

        // We expect the dynamic type to be part of Godot's to_string(), so Based and not Node2D
        let actual = format!(".:{}:.", guard.base);
        let expected = format!(".:<Based#{id}>:.");

        assert_eq!(actual, expected);
    }
    obj.free();
}

#[itest]
fn base_debug() {
    let obj = Based::new_alloc();
    {
        let guard = obj.bind();
        let id = guard.base().instance_id();

        // We expect the dynamic type to be part of Godot's to_string(), so Based and not Node2D
        let actual = format!(".:{:?}:.", guard.base);
        let expected = format!(".:Base {{ id: {id}, class: Based }}:.");

        assert_eq!(actual, expected);
    }
    obj.free();
}

// Compatibility check until v0.4 Base::to_gd() is removed.
#[itest]
<<<<<<< HEAD
fn base_with_init() {
    let obj = Gd::<Based>::from_init_fn(|base| {
        #[allow(deprecated)]
        base.to_gd().set_rotation(11.0);
        Based { base, i: 732 }
    });

    {
        let guard = obj.bind();
        assert_eq!(guard.i, 732);
        assert_eq!(guard.base().get_rotation(), 11.0);
    }
    obj.free();
}

#[itest]
=======
>>>>>>> b2a2a588
fn base_gd_self() {
    let obj = Based::new_alloc();
    let obj2 = obj.bind().access_gd_self();

    assert_eq!(obj, obj2);
    assert_eq!(obj.instance_id(), obj2.instance_id());

    obj.free();
}

// Hardening against https://github.com/godot-rust/gdext/issues/711.
// Furthermore, this now keeps expect_panic_or_ub() instead of expect_panic(), although it's questionable if much remains with all these checks
// disabled. There is still some logic remaining, and an alternative would be to #[cfg(safeguards_balanced)] this.
#[itest]
fn base_smuggling() {
    let (mut obj, extracted_base) = create_object_with_extracted_base();

    // This works because Gd<T> additionally stores the instance ID (through cached_rtti).
    let extracted_base_obj = extracted_base.__constructed_gd();
    assert_eq!(extracted_base_obj.instance_id(), obj.instance_id());

    // This _also_ works because Gd<T> has the direct object pointer to the Godot object.
    obj.set_position(Vector2::new(1.0, 2.0));
    assert_eq!(extracted_base_obj.get_position(), Vector2::new(1.0, 2.0));

    // Destroy base externally.
    extracted_base_obj.free();

    // Access to object should now fail.
    expect_panic_or_ub("object with dead base: calling base methods", || {
        obj.get_position();
    });
    expect_panic_or_ub("object with dead base: bind()", || {
        obj.bind();
    });
    expect_panic_or_ub("object with dead base: instance_id()", || {
        obj.instance_id();
    });
    expect_panic_or_ub("object with dead base: clone()", || {
        let _ = obj.clone();
    });
    expect_panic_or_ub("object with dead base: upcast()", || {
        obj.upcast::<Object>();
    });

    // Now vice versa: destroy object, access base.
    let (obj, extracted_base) = create_object_with_extracted_base();
    obj.free();

<<<<<<< HEAD
    expect_panic("accessing extracted base of dead object", || {
=======
    expect_panic_or_ub("accessing extracted base of dead object", || {
>>>>>>> b2a2a588
        extracted_base.__constructed_gd().get_position();
    });
}

// While base swapping isn't an encouraged workflow, it can also be regarded as a quicker way to swap all individual properties of two base
// objects -- which is also allowed. It's also similar to slicing in C++. So this is a Ship-of-Theseus problem, and we don't install ergonomic
// obstacles to prevent it. Here, we test that results are expected and safe.
#[itest]
fn base_swapping() {
    let (one, mut one_ext_base) = create_object_with_extracted_base();
    let one_id = one.instance_id();

    let mut two = Based::new_alloc();
    let two_id = two.instance_id();

    std::mem::swap(&mut one_ext_base, &mut two.bind_mut().base);

    // Gd<T> itself isn't affected (it stores the ID separately).
    assert_eq!(one_id, one.instance_id());
    assert_eq!(two_id, two.instance_id());

    // However, the base now has the other object's ID. Gd<T> and T.base having distinct IDs is a bit unintuitive and could lead to follow-up
    // logic errors. One option to prevent this would be to add a base integrity check on the entire Gd<T> API (it can't be done from the
    // Base<T> side, since that only has direct access to the object pointer, while Gd<T> has access to the object pointer _and_ the base field).
    // Not sure if this is worth the effort + complexity though, given that it almost requires malice to get into such a situation.
    assert_eq!(one.instance_id(), two.bind().base().instance_id());
    assert_eq!(
        two.instance_id(),
        one_ext_base.__constructed_gd().instance_id()
    );

    one.free();
    two.free();
}

#[itest]
fn base_refcounted_weak_reference() {
    // Not new_gd(), to not interfere with to_init_gd() ref-count handling.
    let obj = RefcBased::create_one();

    let initial_refcount = obj.get_reference_count();
    assert_eq!(initial_refcount, 1);

    {
        let bind_guard = obj.bind();
        let base_guard = bind_guard.base();

        let intermediate_refcount = obj.get_reference_count();
        assert_eq!(
            intermediate_refcount, 1,
            "base() should not increment refcount"
        );

        // Call an API to ensure Base is functional.
        let class_name = base_guard.get_class();
        assert_eq!(class_name, "RefcBased".into());
    }

    let final_refcount = obj.get_reference_count();
    assert_eq!(
        final_refcount, 1,
        "refcount should remain unchanged after dropping base guard"
    );
}

fn create_object_with_extracted_base() -> (Gd<Baseless>, Base<Node2D>) {
    let mut extracted_base = None;
    let obj = Baseless::smuggle_out(&mut extracted_base);
    let extracted_base = extracted_base.expect("smuggling didn't work");

    (obj, extracted_base)
}

// ----------------------------------------------------------------------------------------------------------------------------------------------

#[derive(GodotClass)]
pub struct RefBase {
    pub base: Base<RefCounted>,
}

#[godot_api]
impl IRefCounted for RefBase {
    fn init(base: Base<RefCounted>) -> Self {
        Self { base }
    }
}

// Also used in base_init_test.rs.
pub(super) use renamed_bases::Based;

mod renamed_bases {
    use godot::classes::INode2D;
    use godot::prelude::godot_api;

    use super::{GodotClass, Node2D};

    // Test #[hint].
    type Super<T> = super::Base<T>;
    type Base<T> = T;

    #[derive(GodotClass)]
    #[class(base = Node2D)]
    pub struct Based {
        #[hint(base)]
        pub base: Super<Node2D>, // de-facto: Base<Node2D>.

        // This can coexist because it's not really a base.
        #[hint(no_base)]
        pub i: Base<i32>, // de-facto: i32
    }

    #[godot_api]
    impl INode2D for Based {
        fn init(base: godot::obj::Base<Self::Base>) -> Self {
            Based { base, i: 0 }
        }
    }
}

impl Based {
    fn access_gd_self(&self) -> Gd<Self> {
        use godot::obj::WithBaseField as _;
        self.to_gd()
    }

    // Regression compile test for https://github.com/godot-rust/gdext/pull/1312, causing overly restrictive borrow errors.
    // base() + base_mut() guards' lifetime must not be extended too much.
    fn _borrow_checks(&mut self) {
        for _child in self.base().get_children().iter_shared() {
            self.base_mut().rotate(10.0);
        }

        for i in 0..self.base().get_child_count() {
            self.base_mut().rotate(i as real);
        }
    }
}

#[derive(GodotClass)]
#[class(init, base=Node2D)]
struct Baseless {
    // No need for fields, we just test if we can access this as Gd<Node2D>.
}

impl Baseless {
    /// Steals the `Base<T>` from a newly constructed object and stores it in the output parameter.
    fn smuggle_out(other_base: &mut Option<Base<Node2D>>) -> Gd<Self> {
        Gd::from_init_fn(|base| {
            *other_base = Some(base);
            Self {}
        })
    }
}

#[derive(GodotClass)]
#[class] // <- also test this syntax.
pub(super) struct RefcBased {
    // pub(super): also used in base_init_test.rs.
    pub base: Base<RefCounted>,
}

// Only needed in base_init_test.rs.
#[godot_api]
impl IRefCounted for RefcBased {
    fn init(base: Base<RefCounted>) -> Self {
        base.to_init_gd(); // Immediately dropped.
        Self { base }
    }
}

// Only needed in base_init_test.rs.
#[godot_api(no_typed_signals)]
impl RefcBased {
    /// No `to_init_gd()` call, so the reference count is 1 after initialization.
    pub fn create_one() -> Gd<Self> {
        Gd::from_init_fn(|base| Self { base })
    }

    /// Used in `base_init_test.rs` to test that a base pointer can be extracted during initialization.
    pub fn split_simple() -> (Gd<Self>, Gd<RefCounted>) {
        let mut moved_out = None;

        let self_gd = Gd::from_init_fn(|base| {
            moved_out = Some(base.to_init_gd()); // Moved out.
            Self { base }
        });

        (self_gd, moved_out.unwrap())
    }

    /// Used in `base_init_test.rs`, testing extraction + several drops happening at different times.
    pub fn split_intermixed() -> (Gd<Self>, Gd<RefCounted>) {
        let mut moved_out = None;

        let self_gd = Gd::from_init_fn(|base| {
            let gd = base.to_init_gd(); // Explicitly dropped below.

            drop(base.to_init_gd()); // Immediately dropped.

            let _local_copy = base.to_init_gd(); // Dropped at end of scope.
            moved_out = Some(base.to_init_gd()); // Moved out.

            drop(gd);

            Self { base }
        });

        (self_gd, moved_out.unwrap())
    }
}<|MERGE_RESOLUTION|>--- conflicted
+++ resolved
@@ -7,11 +7,7 @@
 
 use godot::prelude::*;
 
-<<<<<<< HEAD
-use crate::framework::{expect_panic, itest};
-=======
 use crate::framework::{expect_panic_or_ub, itest};
->>>>>>> b2a2a588
 
 #[itest(skip)]
 fn base_test_is_weak() {
@@ -76,25 +72,6 @@
 
 // Compatibility check until v0.4 Base::to_gd() is removed.
 #[itest]
-<<<<<<< HEAD
-fn base_with_init() {
-    let obj = Gd::<Based>::from_init_fn(|base| {
-        #[allow(deprecated)]
-        base.to_gd().set_rotation(11.0);
-        Based { base, i: 732 }
-    });
-
-    {
-        let guard = obj.bind();
-        assert_eq!(guard.i, 732);
-        assert_eq!(guard.base().get_rotation(), 11.0);
-    }
-    obj.free();
-}
-
-#[itest]
-=======
->>>>>>> b2a2a588
 fn base_gd_self() {
     let obj = Based::new_alloc();
     let obj2 = obj.bind().access_gd_self();
@@ -144,11 +121,7 @@
     let (obj, extracted_base) = create_object_with_extracted_base();
     obj.free();
 
-<<<<<<< HEAD
-    expect_panic("accessing extracted base of dead object", || {
-=======
     expect_panic_or_ub("accessing extracted base of dead object", || {
->>>>>>> b2a2a588
         extracted_base.__constructed_gd().get_position();
     });
 }
