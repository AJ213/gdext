/*
 * Copyright (c) godot-rust; Bromeon and contributors.
 * This Source Code Form is subject to the terms of the Mozilla Public
 * License, v. 2.0. If a copy of the MPL was not distributed with this
 * file, You can obtain one at https://mozilla.org/MPL/2.0/.
 */

use std::cell::{Cell, RefCell};
use std::rc::Rc;

use godot::builtin::{vslice, GString, Signal, StringName};
use godot::classes::object::ConnectFlags;
use godot::classes::{Node, Node3D, Object, RefCounted};
use godot::meta::{FromGodot, GodotConvert, ToGodot};
use godot::obj::{Base, Gd, InstanceId, NewAlloc, NewGd};
use godot::prelude::ConvertError;
use godot::register::{godot_api, GodotClass};
use godot::sys;
use godot::sys::Global;

use crate::framework::itest;

#[itest]
fn signal_basic_connect_emit() {
    let mut emitter = Emitter::new_alloc();
    let receiver = Receiver::new_alloc();

    emitter.connect("signal_unit", &receiver.callable("receive_unit"));
    emitter.emit_signal("signal_unit", &[]);
    assert_eq!(receiver.bind().last_received(), LastReceived::Unit);

    emitter.connect("signal_int", &receiver.callable("receive_int"));
    emitter.emit_signal("signal_int", vslice![1278]);
    assert_eq!(receiver.bind().last_received(), LastReceived::Int(1278));

    let emitter_variant = emitter.to_variant();
    emitter.connect("signal_obj", &receiver.callable("receive_obj"));
    emitter.emit_signal("signal_obj", &[emitter_variant]);
    assert_eq!(
        receiver.bind().last_received(),
        LastReceived::Object(emitter.instance_id())
    );

    receiver.free();
    emitter.free();
}

// "Internal" means connect/emit happens from within the class, via self.signals().
#[itest]
fn signal_symbols_internal() {
    let mut emitter = Emitter::new_alloc();

    // Connect signals from inside.
    let tracker = Rc::new(Cell::new(0));
    let mut internal = emitter.bind_mut();
    internal.connect_signals_internal(tracker.clone());
    drop(internal);

    // Make sure that connection has been properly registered by Godot.
    assert!(!emitter.get_incoming_connections().is_empty());

    emitter.bind_mut().emit_signals_internal();

    // Check that closure is invoked.
    assert_eq!(tracker.get(), 1234, "Emit failed (closure)");

    // Check that instance methods self_receive() and self_receive_gd_inc1() are invoked.
    assert_eq!(
        emitter.bind().last_received_int,
        1234 + 1, // self_receive_gd_inc1() increments by 1, and should be called after self_receive().
        "Emit failed (method)"
    );

    // Check that static function is invoked.
    assert_eq!(
        *LAST_STATIC_FUNCTION_ARG.lock(),
        1234,
        "Emit failed (static function)"
    );

    emitter.free();
}

// "External" means connect/emit happens from outside the class, via Gd::signals().
#[itest]
fn signal_symbols_external() {
    let emitter = Emitter::new_alloc();
    let mut sig = emitter.signals().signal_int();

    // Local function; deliberately use a !Send type.
    let tracker = Rc::new(Cell::new(0));
    {
        let tracker = tracker.clone();
        sig.connect(move |i| {
            tracker.set(i);
        });
    }

    // Self-modifying method.
    sig.connect_self(Emitter::self_receive);

    // Connect to other object.
    let receiver = Receiver::new_alloc();
    sig.connect_other(&receiver, Receiver::receive_int_mut);

    // Emit signal (now via tuple).
    sig.emit_tuple((987,));

    // Check that closure is invoked.
    assert_eq!(tracker.get(), 987, "Emit failed (closure)");

    // Check that instance method is invoked.
    assert_eq!(
        emitter.bind().last_received_int,
        987,
        "Emit failed (method)"
    );

    // Check that *other* instance method is invoked.
    assert_eq!(
        receiver.bind().last_received(),
        LastReceived::IntMut(987),
        "Emit failed (other object method)"
    );

    receiver.free();
    emitter.free();
}

// "External" means connect/emit happens from outside the class, via Gd::signals().
#[itest]
fn signal_symbols_complex_emit() {
    let emitter = Emitter::new_alloc();
    let arg = emitter.clone();
    let mut sig = emitter.signals().signal_obj();

    let tracker = Rc::new(RefCell::new(None));
    {
        let tracker = tracker.clone();
        sig.connect(move |obj: Gd<Object>, name: GString| {
            *tracker.borrow_mut() = Some((obj, name));
        });
    }

    // Allows upcasting.
    sig.emit(&arg, "hello");

    emitter.free();
}

#[itest]
fn signal_receiver_auto_disconnect() {
    let emitter = Emitter::new_alloc();
    let sig = emitter.signals().signal_int();

    let receiver = Receiver::new_alloc();
    sig.connect_other(&receiver, Receiver::receive_int_mut);

    let outgoing_connections = emitter.get_signal_connection_list("signal_int");
    let incoming_connections = receiver.get_incoming_connections();

    assert_eq!(incoming_connections.len(), 1);
    assert_eq!(incoming_connections, outgoing_connections);

    receiver.free();

    // Should be auto-disconnected by Godot.
    let outgoing_connections = emitter.get_signal_connection_list("signal_int");
    assert!(outgoing_connections.is_empty());
    emitter.free();
}

// "External" means connect/emit happens from outside the class, via Gd::signals().
#[itest]
fn signal_symbols_external_builder() {
    let emitter = Emitter::new_alloc();
    let mut sig = emitter.signals().signal_int();

    // Self-modifying method.
    sig.connect_self(Emitter::self_receive);

    // Connect to other object.
    let receiver_mut = Receiver::new_alloc();
    sig.builder()
        .name("receive_the_knowledge")
        .connect_other_mut(&receiver_mut, Receiver::receive_int_mut);

    sig.connect_other(&receiver_mut, Receiver::receive_int_mut);

    let tracker = Rc::new(Cell::new(0));
    {
        let tracker = tracker.clone();
        sig.builder().connect(move |i| tracker.set(i));
    }

    // Emit signal.
    sig.emit(552);

    // Check that closure is invoked.
    assert_eq!(tracker.get(), 552, "Emit failed (closure)");

    // Check that self instance method (mut) is invoked.
    assert_eq!(
        emitter.bind().last_received_int,
        552,
        "Emit failed (mut method)"
    );

    // Check that *other* instance method is invoked.
    assert_eq!(
        receiver_mut.bind().last_received(),
        LastReceived::IntMut(552),
        "Emit failed (other object, mut method)"
    );

    // Check that closures set up with builder are invoked.
    assert_eq!(tracker.get(), 552, "Emit failed (builder local)");

    receiver_mut.free();
    emitter.free();
}

#[cfg(feature = "experimental-threads")]
#[itest]
fn signal_symbols_sync() {
    use std::sync::{Arc, Mutex};

    let emitter = Emitter::new_alloc();
    let mut sig = emitter.signals().signal_int();

    let sync_tracker = Arc::new(Mutex::new(0));
    {
        let sync_tracker = sync_tracker.clone();
        sig.builder()
            .connect_sync(move |i| *sync_tracker.lock().unwrap() = i);
    }

    sig.emit(1143);
    assert_eq!(
        *sync_tracker.lock().unwrap(),
        1143,
        "Emit failed (builder sync)"
    );

    emitter.free();
}

#[itest]
fn signal_symbols_engine(ctx: &crate::framework::TestContext) {
    // Add node to tree, to test Godot signal interactions.
    let mut node = Node::new_alloc();
    ctx.scene_tree.clone().add_child(&node);

    // API allows to only modify one signal at a time (borrowing &mut self).
    let renamed = node.signals().renamed();
    let renamed_count = Rc::new(Cell::new(0));
    {
        let renamed_count = renamed_count.clone();
        renamed.connect(move || renamed_count.set(renamed_count.get() + 1));
    }

    let entered = node.signals().child_entered_tree();
    let entered_tracker = Rc::new(RefCell::new(None));
    {
        let entered_tracker = entered_tracker.clone();

        entered.builder().connect(move |node| {
            *entered_tracker.borrow_mut() = Some(node);
        });
    }

    // Apply changes, triggering signals.
    node.set_name("new name");
    let child = Node::new_alloc();
    node.add_child(&child);

    // Verify that signals were emitted.
    let entered_node = entered_tracker.take();
    assert_eq!(renamed_count.get(), 1, "Emit failed: Node::renamed");
    assert_eq!(
        entered_node,
        Some(child),
        "Emit failed: Node::child_entered_tree"
    );

    // Manually emit a signal a 2nd time.
    node.signals().renamed().emit();
    assert_eq!(renamed_count.get(), 2, "Manual emit failed: Node::renamed");

    // Remove from tree for other tests.
    node.free();
}

// Test that Node signals are accessible from a derived class.
#[itest]
fn signal_symbols_engine_inherited(ctx: &crate::framework::TestContext) {
    let mut node = Emitter::new_alloc();

    // Add to tree, so signals are propagated.
    ctx.scene_tree.clone().add_child(&node);

    let sig = node.signals().renamed();
    sig.connect_self(|this| {
        this.last_received_int = 887;
    });

    node.set_name("new name");

    assert_eq!(node.bind().last_received_int, 887);

    // Remove from tree for other tests.
    node.free();
}

// Test that Node signals are accessible from a derived class, with Node3D middleman.
#[itest]
fn signal_symbols_engine_inherited_indirect(ctx: &crate::framework::TestContext) {
    let original = Emitter::new_alloc();
    let mut node = original.clone().upcast::<Node3D>();

    // Add to tree, so signals are propagated.
    ctx.scene_tree.clone().add_child(&node);

    let sig = node.signals().renamed();
    sig.connect_other(&original, |this: &mut Emitter| {
        this.last_received_int = 887;
    });

    node.set_name("new name");

    assert_eq!(original.bind().last_received_int, 887);

    // Remove from tree for other tests.
    node.free();
}

// Test that Node signals are *internally* accessible from a derived class.
#[itest]
fn signal_symbols_engine_inherited_internal() {
    // No tree needed; signal is emitted manually.
    let mut node = Emitter::new_alloc();
    node.bind_mut().connect_base_signals_internal();
    node.bind_mut().emit_base_signals_internal();

    assert_eq!(node.bind().last_received_int, 553);
    node.free();
}

// Test that signal API methods accept engine types as receivers.
#[itest]
fn signal_symbols_connect_engine() {
    // No tree needed; signal is emitted manually.
    let node = Emitter::new_alloc();
    let mut engine = Node::new_alloc();
    engine.set_name("hello");

    node.signals()
        .property_list_changed()
        .connect_other(&engine, |this| {
            assert_eq!(this.get_name(), StringName::from("hello"));
        });

    node.signals()
        .property_list_changed()
        .builder()
        .connect_other_gd(&engine, |this| {
            assert_eq!(this.get_name(), StringName::from("hello"));
        });

    node.signals().property_list_changed().emit();

    node.free();
    engine.free();
}

// Test that rustc is capable of inferring the parameter types of closures passed to the signal API's connect methods.
#[itest]
fn signal_symbols_connect_inferred() {
    let user = Emitter::new_alloc();
    let engine = Node::new_alloc();

    // User signals.
    user.signals()
        .child_entered_tree()
        .connect_other(&engine, |this, mut child| {
            // Use methods that `Node` declares.
            let _ = this.get_path(); // ref.
            this.set_unique_name_in_owner(true); // mut.

            // `child` is also a node.
            let _ = child.get_path(); // ref.
            child.set_unique_name_in_owner(true); // mut.
        });

    user.signals().renamed().connect_self(|this| {
        // Use method/field that `Emitter` declares.
        this.connect_base_signals_internal();
        let _ = this.last_received_int;
    });

    // User signals, builder.
    user.signals().renamed().builder().connect_self_mut(|this| {
        // Use method/field that `Emitter` declares.
        this.connect_base_signals_internal();
        let _ = this.last_received_int;
    });

    // Engine signals.
    engine.signals().ready().connect_other(&user, |this| {
        // Use method/field that `Emitter` declares.
        this.connect_base_signals_internal();
        let _ = this.last_received_int;
    });

    // Engine signals, builder.
    engine
        .signals()
        .tree_exiting()
        .builder()
        .flags(ConnectFlags::DEFERRED)
        .connect_self_gd(|mut this| {
            // Use methods that `Node` declares.
            let _ = this.get_path(); // ref.
            this.set_unique_name_in_owner(true); // mut.
        });

    engine
        .signals()
        .tree_exiting()
        .builder()
        .connect_other_mut(&user, |this| {
            // Use methods that `Node` declares.
            use godot::obj::WithBaseField; // not recommended pattern; `*_gd()` connectors preferred.

            let _ = this.base().get_path(); // ref.
            this.base_mut().set_unique_name_in_owner(true); // mut.
        });

    engine
        .signals()
        .tree_exiting()
        .builder()
        .connect_other_gd(&user, |mut this| {
            // Use methods that `Node` declares.
            let _ = this.get_path(); // ref.
            this.set_unique_name_in_owner(true); // mut.
        });

    // Don't emit any signals, this test just needs to compile.

    user.free();
    engine.free();
}

// Test that Node signals are accessible from a derived class, when the class itself has no #[signal] declarations.
// Verifies the code path that only generates the traits, no dedicated signal collection.
#[itest]
fn signal_symbols_engine_inherited_no_own_signals() {
    let mut obj = Receiver::new_alloc();

    let sig = obj.signals().property_list_changed();
    sig.connect_self(|this| {
        this.receive_int(941);
    });

    obj.notify_property_list_changed();
    assert_eq!(obj.bind().last_received.get(), LastReceived::Int(941));

    obj.free();
}

#[itest]
fn signal_construction_and_id() {
    let mut object = RefCounted::new_gd();
    let object_id = object.instance_id();

    object.add_user_signal("test_signal");

    let signal = Signal::from_object_signal(&object, "test_signal");

    assert!(!signal.is_null());
    assert_eq!(signal.name(), StringName::from("test_signal"));
    assert_eq!(signal.object(), Some(object.clone().upcast()));
    assert_eq!(signal.object_id(), Some(object_id));

    // Invalidating the object still returns the old ID, however not the object.
    drop(object);
    assert_eq!(signal.object_id(), Some(object_id));
    assert_eq!(signal.object(), None);
}

#[itest]
fn enums_as_signal_args() {
    #[derive(Debug, Clone)]
    enum EventType {
        Ready,
    }

    impl GodotConvert for EventType {
        type Via = u8;
    }

    impl ToGodot for EventType {
        type Pass = godot::meta::ByValue;

        fn to_godot(&self) -> Self::Via {
            match self {
                EventType::Ready => 0,
            }
        }
    }

    impl FromGodot for EventType {
        fn try_from_godot(via: Self::Via) -> Result<Self, ConvertError> {
            match via {
                0 => Ok(Self::Ready),
                _ => Err(ConvertError::new("value out of range")),
            }
        }
    }

    #[derive(GodotClass)]
    #[class(base = RefCounted, init)]
    struct SignalObject {
        base: Base<RefCounted>,
    }

    #[godot_api]
    impl SignalObject {
        #[signal]
        fn game_event(ty: EventType);
    }

    let object = SignalObject::new_gd();
    let event = EventType::Ready;

    object.signals().game_event().emit(event);
}

// ----------------------------------------------------------------------------------------------------------------------------------------------
// Helper types

/// Global sets the value of the received argument and whether it was a static function.
static LAST_STATIC_FUNCTION_ARG: Global<i64> = Global::default();

// Separate module to test signal visibility.
use emitter::Emitter;

mod emitter {
    use godot::obj::WithUserSignals;

    use super::*;

    #[derive(GodotClass)]
    #[class(init, base=Node3D)] // Node instead of Object to test some signals defined in superclasses.
    pub struct Emitter {
        _base: Base<Node3D>,
        pub last_received_int: i64,
    }

    #[godot_api]
    impl Emitter {
        #[signal]
        fn signal_unit();

        // Public to demonstrate usage inside module.
        #[signal]
        pub fn signal_int(arg1: i64);

        #[signal]
        pub(super) fn signal_obj(arg1: Gd<Object>, arg2: GString);

        #[func]
        pub fn self_receive(&mut self, arg1: i64) {
            self.last_received_int = arg1;
        }

        #[func]
        pub fn self_receive_gd_inc1(mut this: Gd<Self>, _arg1: i64) {
            this.bind_mut().last_received_int += 1;
        }

        #[func]
        pub fn self_receive_constant(&mut self) {
            self.last_received_int = 553;
        }

        #[func]
        fn self_receive_static(arg1: i64) {
            *LAST_STATIC_FUNCTION_ARG.lock() = arg1;
        }

        // "Internal" means connect/emit happens from within the class (via &mut self).

        pub fn connect_signals_internal(&mut self, tracker: Rc<Cell<i64>>) {
            let sig = self.signals().signal_int();
            sig.connect_self(Self::self_receive);
            sig.connect(Self::self_receive_static);
            sig.connect(move |i| tracker.set(i));
            sig.builder().connect_self_gd(Self::self_receive_gd_inc1);
        }

        pub fn emit_signals_internal(&mut self) {
            self.signals().signal_int().emit(1234);
        }

        pub fn connect_base_signals_internal(&mut self) {
            self.signals()
                .renamed()
                .connect_self(Emitter::self_receive_constant);
        }

        pub fn emit_base_signals_internal(&mut self) {
            self.signals().renamed().emit();
        }
    }
}

// ----------------------------------------------------------------------------------------------------------------------------------------------

#[derive(Default, Copy, Clone, Eq, PartialEq, Debug)]
enum LastReceived {
    #[default]
    Nothing,
    Unit,
    Int(i64),
    IntMut(i64),
    Object(InstanceId),
}

#[derive(GodotClass)]
#[class(init, base=Object)]
struct Receiver {
    last_received: Cell<LastReceived>,
    base: Base<Object>,
}

#[godot_api]
impl Receiver {
    // Do not declare any #[signal]s here -- explicitly test this implements WithSignal without them.

    fn last_received(&self) -> LastReceived {
        self.last_received.get()
    }

    // Note: asserting inside #[func] will be caught by FFI layer and not cause a call-site panic, thus not fail the test.
    // Therefore, store received values and check them manually in the test.

    #[func]
    fn receive_unit(&self) {
        self.last_received.set(LastReceived::Unit);
    }

    #[func]
    fn receive_int(&self, arg1: i64) {
        self.last_received.set(LastReceived::Int(arg1));
    }

    fn receive_int_mut(&mut self, arg1: i64) {
        self.last_received.set(LastReceived::IntMut(arg1));
    }

    #[func]
    fn receive_obj(&self, obj: Gd<Object>) {
        self.last_received
            .set(LastReceived::Object(obj.instance_id()));
    }
}

// ----------------------------------------------------------------------------------------------------------------------------------------------

// Class which is deliberately `pub` but has only private `#[signal]` declaration.
// Regression test, as this caused "leaked private types" in the past.
#[derive(GodotClass)]
#[class(init, base=Object)]
pub struct PubClassPrivSignal {
    _base: Base<Object>,
}

#[godot_api]
impl PubClassPrivSignal {
    #[signal]
    fn private_signal();
}

// ----------------------------------------------------------------------------------------------------------------------------------------------
// Custom callables

mod custom_callable {
    use std::sync::atomic::{AtomicU32, Ordering};
    use std::sync::Arc;
<<<<<<< HEAD

    use godot::builtin::{vslice, Callable, Signal};
    use godot::classes::Node;
    use godot::obj::{Gd, NewAlloc};
=======
>>>>>>> b2a2a588

    use godot::builtin::{vslice, Callable, Signal, Variant};
    use godot::classes::Node;
    use godot::obj::{Gd, NewAlloc};

    use crate::builtin_tests::containers::callable_test::custom_callable::PanicCallable;
    use crate::framework::{itest, TestContext};

    #[itest]
    fn signal_panic_user_from_fn() {
        connect_signal_panic_shared(
            "test_signal",
            connect_signal_panic_from_fn,
            |node| {
                node.add_user_signal("test_signal");
            },
            |node| {
                node.emit_signal("test_signal", vslice![987i64]);
            },
        );
    }

    #[itest]
    fn signal_panic_user_from_custom() {
        connect_signal_panic_shared(
            "test_signal",
            connect_signal_panic_from_custom,
            |node| {
                node.add_user_signal("test_signal");
            },
            |node| {
                node.emit_signal("test_signal", vslice![987i64]);
            },
        );
    }

    #[itest]
    fn signal_panic_from_fn_tree_entered(ctx: &TestContext) {
        connect_signal_panic_shared(
            "tree_entered",
            connect_signal_panic_from_fn,
            |_node| {},
            |node| add_remove_child(ctx, node),
        );
    }

    #[itest]
    fn signal_panic_from_custom_tree_entered(ctx: &TestContext) {
        connect_signal_panic_shared(
            "tree_entered",
            connect_signal_panic_from_custom,
            |_node| {},
            |node| add_remove_child(ctx, node),
        );
    }

    #[itest]
    fn signal_panic_from_fn_tree_exiting(ctx: &TestContext) {
        connect_signal_panic_shared(
            "tree_exiting",
            connect_signal_panic_from_fn,
            |_node| {},
            |node| add_remove_child(ctx, node),
        );
    }

    #[itest]
    fn connect_signal_panic_from_custom_tree_exiting(ctx: &TestContext) {
        connect_signal_panic_shared(
            "tree_exiting",
            connect_signal_panic_from_custom,
            |_node| {},
            |node| add_remove_child(ctx, node),
        );
    }

    #[itest]
    fn signal_panic_from_fn_tree_exited(ctx: &TestContext) {
        connect_signal_panic_shared(
            "tree_exited",
            connect_signal_panic_from_fn,
            |_node| {},
            |node| add_remove_child(ctx, node),
        );
    }

    #[itest]
    fn signal_panic_from_custom_tree_exited(ctx: &TestContext) {
        connect_signal_panic_shared(
            "tree_exited",
            connect_signal_panic_from_custom,
            |_node| {},
            |node| {
                ctx.scene_tree.clone().add_child(&*node);
                ctx.scene_tree.clone().remove_child(&*node);
            },
        );
    }

    // ------------------------------------------------------------------------------------------------------------------------------------------
    // Custom callables - helper functions

    fn add_remove_child(ctx: &TestContext, node: &mut Gd<Node>) {
        let mut tree = ctx.scene_tree.clone();
        tree.add_child(&*node);
        tree.remove_child(&*node);
    }

    fn connect_signal_panic_shared(
        signal: &str,
        callable: impl FnOnce(Arc<AtomicU32>) -> Callable,
        before: impl FnOnce(&mut Gd<Node>),
        emit: impl FnOnce(&mut Gd<Node>),
    ) {
        let mut node = Node::new_alloc();
        before(&mut node);

        let signal = Signal::from_object_signal(&node, signal);

        let received = Arc::new(AtomicU32::new(0));
        let callable = callable(received.clone());
        signal.connect(&callable);

        emit(&mut node);
        assert_eq!(1, received.load(Ordering::SeqCst));

        node.free();
    }

    fn connect_signal_panic_from_fn(received: Arc<AtomicU32>) -> Callable {
        // Explicit `Variant` return type to avoid following warning becoming a hard error in edition 2024.
        // warning: this function depends on never type fallback being `()`
        Callable::from_fn("test", move |_args| -> Variant {
            panic!("TEST: {}", received.fetch_add(1, Ordering::SeqCst))
        })
    }

    fn connect_signal_panic_from_custom(received: Arc<AtomicU32>) -> Callable {
        Callable::from_custom(PanicCallable(received))
    }
}<|MERGE_RESOLUTION|>--- conflicted
+++ resolved
@@ -689,13 +689,6 @@
 mod custom_callable {
     use std::sync::atomic::{AtomicU32, Ordering};
     use std::sync::Arc;
-<<<<<<< HEAD
-
-    use godot::builtin::{vslice, Callable, Signal};
-    use godot::classes::Node;
-    use godot::obj::{Gd, NewAlloc};
-=======
->>>>>>> b2a2a588
 
     use godot::builtin::{vslice, Callable, Signal, Variant};
     use godot::classes::Node;
