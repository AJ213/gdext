--- conflicted
+++ resolved
@@ -640,11 +640,7 @@
 
     #[itest]
     fn callable_from_once_fn() {
-<<<<<<< HEAD
-        let callable = Callable::__once_fn("once_test", move |_| Ok(42.to_variant()));
-=======
         let callable = Callable::__once_fn("once_test", move |_| 42.to_variant());
->>>>>>> b2a2a588
 
         // First call should succeed.
         let result = callable.call(&[]);
