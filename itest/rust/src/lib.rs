--- conflicted
+++ resolved
@@ -24,10 +24,6 @@
         InitLevel::Core
     }
 
-<<<<<<< HEAD
-    fn on_level_init(level: InitLevel) {
-        object_tests::on_level_init(level);
-=======
     fn on_stage_init(stage: InitStage) {
         object_tests::on_stage_init(stage);
     }
@@ -39,6 +35,5 @@
     #[cfg(since_api = "4.5")]
     fn on_main_loop_frame() {
         object_tests::on_main_loop_frame();
->>>>>>> b2a2a588
     }
 }