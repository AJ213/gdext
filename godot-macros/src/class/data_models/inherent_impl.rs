--- conflicted
+++ resolved
@@ -684,8 +684,6 @@
     Ok(AttrParseResult::Constant(attr.value.clone()))
 }
 
-<<<<<<< HEAD
-=======
 /// Parses `#[opt(default = ...)]` parameter attributes and validates that optional parameters only appear at the end.
 ///
 /// Returns a vector of optional default values, one per parameter (skipping receiver).
@@ -750,7 +748,6 @@
     Ok(result)
 }
 
->>>>>>> b2a2a588
 // ----------------------------------------------------------------------------------------------------------------------------------------------
 
 trait ImplItem
