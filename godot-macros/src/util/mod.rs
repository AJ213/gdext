/*
 * Copyright (c) godot-rust; Bromeon and contributors.
 * This Source Code Form is subject to the terms of the Mozilla Public
 * License, v. 2.0. If a copy of the MPL was not distributed with this
 * file, You can obtain one at https://mozilla.org/MPL/2.0/.
 */

// Note: some code duplication with godot-codegen crate.

use proc_macro2::{Delimiter, Group, Ident, Literal, Punct, Spacing, Span, TokenStream, TokenTree};
use quote::spanned::Spanned;
use quote::{format_ident, quote, ToTokens, TokenStreamExt};

use crate::class::FuncDefinition;
use crate::ParseResult;

mod kv_parser;
mod list_parser;

pub(crate) use kv_parser::KvParser;
pub(crate) use list_parser::ListParser;

pub fn ident(s: &str) -> Ident {
    format_ident!("{}", s)
}

pub fn c_str(string: &str) -> Literal {
    let c_string = std::ffi::CString::new(string).expect("CString::new() failed");
    Literal::c_string(&c_string)
}

pub fn class_name_obj(class: &impl ToTokens) -> TokenStream {
    let class = class.to_token_stream();
    quote! { <#class as ::godot::obj::GodotClass>::class_id() }
}

pub fn bail_fn<R, T>(msg: impl AsRef<str>, tokens: T) -> ParseResult<R>
where
    T: Spanned,
{
    // TODO: using T: Spanned often only highlights the first tokens of the symbol, e.g. #[attr] in a function.
    // Could use function.name; possibly our own trait to get a more meaningful span... or change upstream in venial.

    Err(error_fn(msg, tokens))
}

macro_rules! bail {
    ($tokens:expr, $format_string:literal $($rest:tt)*) => {
        $crate::util::bail_fn(format!($format_string $($rest)*), $tokens)
    }
}

macro_rules! require_api_version {
    ($min_version:literal, $span:expr, $attribute:literal) => {
        if !cfg!(since_api = $min_version) {
            bail!(
                $span,
                "{} requires at least Godot API version {}",
                $attribute,
                $min_version
            )
        } else {
            Ok(())
        }
    };
}

/// Returns the span of the given tokens.
pub fn span_of<T: Spanned>(tokens: &T) -> Span {
    // Use of private API due to lack of alternative. If this becomes an issue, we'll find another way.
    tokens.__span()
}

pub fn error_fn<T: Spanned>(msg: impl AsRef<str>, tokens: T) -> venial::Error {
    let span = span_of(&tokens);
    venial::Error::new_at_span(span, msg.as_ref())
}

macro_rules! error {
    ($tokens:expr, $format_string:literal $($rest:tt)*) => {
        $crate::util::error_fn(format!($format_string $($rest)*), $tokens)
    }
}

pub(crate) use {bail, error, require_api_version};

/// Keeps all attributes except the one specified (e.g. `"itest"`).
pub fn retain_attributes_except<'a>(
    attributes: &'a [venial::Attribute],
    macro_name: &'a str,
) -> impl Iterator<Item = &'a venial::Attribute> {
    attributes.iter().filter(move |attr| {
        attr.get_single_path_segment()
            .is_none_or(|segment| segment != macro_name)
    })
}

pub fn reduce_to_signature(function: &venial::Function) -> venial::Function {
    let mut reduced = function.clone();
    reduced.vis_marker = None; // retained outside in the case of #[signal].
    reduced.attributes.clear();
    reduced.tk_semicolon = None;
    reduced.body = None;

    reduced
}

pub fn parse_signature(mut signature: TokenStream) -> venial::Function {
    // Signature needs {} body to be parseable by venial
    signature.append(TokenTree::Group(Group::new(
        Delimiter::Brace,
        TokenStream::new(),
    )));

    let function_item = venial::parse_item(signature)
        .unwrap()
        .as_function()
        .unwrap()
        .clone();

    reduce_to_signature(&function_item)
}

/// Returns a type expression that can be used as a `ParamTuple`.
pub fn make_signature_param_type(param_types: &[venial::TypeExpr]) -> TokenStream {
    quote::quote! {
        (#(#param_types,)*)
    }
}

fn is_punct(tt: &TokenTree, c: char) -> bool {
    match tt {
        TokenTree::Punct(punct) => punct.as_char() == c,
        _ => false,
    }
}

fn delimiter_opening_char(delimiter: Delimiter) -> char {
    match delimiter {
        Delimiter::Parenthesis => '(',
        Delimiter::Brace => '{',
        Delimiter::Bracket => '[',
        Delimiter::None => 'Ø',
    }
}

// ----------------------------------------------------------------------------------------------------------------------------------------------
// Validation for trait/impl

/// Given an impl block for a trait, returns whether that is an impl for a trait with the given name.
///
/// That is, if `name` is `"MyTrait"`, then this function returns true if and only if `original_impl` is a
/// declaration of the form `impl MyTrait for SomeType`. The type `SomeType` is irrelevant in this example.
pub(crate) fn is_impl_named(original_impl: &venial::Impl, name: &str) -> bool {
    let trait_name = original_impl.trait_ty.as_ref().unwrap(); // unwrap: already checked outside
    extract_typename(trait_name).is_some_and(|seg| seg.ident == name)
}

/// Validates either:
/// a) the declaration is `impl Trait for SomeType`, if `expected_trait` is `Some("Trait")`
/// b) the declaration is `impl SomeType`, if `expected_trait` is `None`
pub(crate) fn validate_impl(
    original_impl: &venial::Impl,
    expected_trait: Option<&str>,
    attr: &str,
) -> ParseResult<Ident> {
    if let Some(expected_trait) = expected_trait {
        // impl Trait for Self -- validate Trait
        if !is_impl_named(original_impl, expected_trait) {
            return bail!(
                original_impl,
                "#[{attr}] for trait impls requires trait to be `{expected_trait}`",
            );
        }
    }

    // impl Trait for Self -- validate Self
    validate_self(original_impl, attr)
}

/// Validates that the declaration is the of the form `impl Trait for SomeType`, where the name of `Trait` begins with `I`.
///
/// Returns `(class_name, trait_path, trait_base_class)`, e.g. `(MyClass, godot::prelude::INode3D, Node3D)`.
pub(crate) fn validate_trait_impl_virtual(
    original_impl: &venial::Impl,
    attr: &str,
) -> ParseResult<(Ident, venial::TypeExpr, Ident)> {
    let trait_name = original_impl.trait_ty.as_ref().unwrap(); // unwrap: already checked outside
    let typename = extract_typename(trait_name);

    // Validate trait
    let Some(base_class) = typename
        .as_ref()
        .and_then(|seg| seg.ident.to_string().strip_prefix('I').map(ident))
    else {
        return bail!(
            original_impl,
            "#[{attr}] for trait impls requires a virtual method trait (trait name should start with 'I')",
        );
    };

    // Validate self
    validate_self(original_impl, attr).map(|class_name| {
        // let trait_name = typename.unwrap(); // unwrap: already checked in 'Validate trait'
        (class_name, trait_name.clone(), base_class)
    })
}

fn validate_self(original_impl: &venial::Impl, attr: &str) -> ParseResult<Ident> {
    if let Some(segment) = extract_typename(&original_impl.self_ty) {
        if segment.generic_args.is_none() {
            Ok(segment.ident)
        } else {
            bail!(
                original_impl,
                "#[{attr}] for does currently not support generic arguments",
            )
        }
    } else {
        bail!(
            original_impl,
            "#[{attr}] requires Self type to be a simple path",
        )
    }
}

/// Gets the right-most type name in the path.
pub(crate) fn extract_typename(ty: &venial::TypeExpr) -> Option<venial::PathSegment> {
    match ty.as_path() {
        Some(mut path) => path.segments.pop(),
        _ => None,
    }
}

// ----------------------------------------------------------------------------------------------------------------------------------------------

pub(crate) fn path_is_single(path: &[TokenTree], expected: &str) -> bool {
    path.len() == 1 && path[0].to_string() == expected
}

pub(crate) fn path_ends_with(path: &[TokenTree], expected: &str) -> bool {
    // Could also use TypeExpr::as_path(), or fn below this one.
    path.last().is_some_and(|last| last.to_string() == expected)
}

pub(crate) fn path_ends_with_complex(path: &venial::TypeExpr, expected: &str) -> bool {
    path.as_path().is_some_and(|path| {
        path.segments
            .last()
            .is_some_and(|seg| seg.ident == expected)
    })
}

pub fn is_cfg_or_cfg_attr(attr: &venial::Attribute) -> bool {
    let Some(attr_name) = attr.get_single_path_segment() else {
        return false;
    };

    // #[cfg(condition)]
    if attr_name == "cfg" {
        return true;
    }

    // #[cfg_attr(condition, attributes...)]. Multiple attributes can be seperated by comma.
    if attr_name == "cfg_attr" && attr.value.to_token_stream().to_string().contains("cfg(") {
        return true;
    }

    false
}

<<<<<<< HEAD
=======
/// Returns group representing properly spanned tuple (e.g. `(arg1, arg2, arg3)`).
///
/// Use it to preserve span in case if tuple in question is empty (will create properly spanned `()` in such a case).
pub fn to_spanned_tuple(items: &[impl ToTokens], span: Span) -> Group {
    let mut group = Group::new(Delimiter::Parenthesis, quote! { #(#items,)* });
    group.set_span(span);

    group
}

>>>>>>> b2a2a588
pub(crate) fn extract_cfg_attrs(
    attrs: &[venial::Attribute],
) -> impl IntoIterator<Item = &venial::Attribute> {
    attrs.iter().filter(|attr| is_cfg_or_cfg_attr(attr))
<<<<<<< HEAD
=======
}

pub(crate) fn extract_doc_attrs(
    attrs: &[venial::Attribute],
) -> impl IntoIterator<Item = &venial::Attribute> {
    attrs.iter().filter(|attr| {
        attr.get_single_path_segment()
            .is_some_and(|attr_name| attr_name == "doc")
    })
>>>>>>> b2a2a588
}

#[cfg(before_api = "4.3")]
pub fn make_virtual_tool_check() -> TokenStream {
    quote! {
        if ::godot::private::is_class_inactive(Self::__config().is_tool) {
            return None;
        }
    }
}

#[cfg(since_api = "4.3")]
pub fn make_virtual_tool_check() -> TokenStream {
    TokenStream::new()
}

// This function is duplicated in godot-codegen\src\util.rs
#[rustfmt::skip]
pub fn safe_ident(s: &str) -> Ident {
    // See also: https://doc.rust-lang.org/reference/keywords.html
    match s {
        // Lexer
        | "as" | "break" | "const" | "continue" | "crate" | "else" | "enum" | "extern" | "false" | "fn" | "for" | "if"
        | "impl" | "in" | "let" | "loop" | "match" | "mod" | "move" | "mut" | "pub" | "ref" | "return" | "self" | "Self"
        | "static" | "struct" | "super" | "trait" | "true" | "type" | "unsafe" | "use" | "where" | "while"

        // Lexer 2018+
        | "async" | "await" | "dyn"

        // Reserved
        | "abstract" | "become" | "box" | "do" | "final" | "macro" | "override" | "priv" | "typeof" | "unsized" | "virtual" | "yield"

        // Reserved 2018+
        | "try"
           => format_ident!("{}_", s),

         _ => ident(s)
    }
}

// ----------------------------------------------------------------------------------------------------------------------------------------------

/// Parses a `meta` TokenStream, that is, the tokens in parameter position of a proc-macro (between the braces).
/// Because venial can't actually parse a meta item directly, this is done by reconstructing the full macro attribute on top of some content and then parsing *that*.
pub fn venial_parse_meta(
    meta: &TokenStream,
    self_name: Ident,
    content: &TokenStream,
) -> Result<venial::Item, venial::Error> {
    // Hack because venial doesn't support direct meta parsing yet
    let input = quote! {
        #[#self_name(#meta)]
        #content
    };

    venial::parse_item(input)
}

// ----------------------------------------------------------------------------------------------------------------------------------------------

// util functions for handling #[func]s and #[var(get=f, set=f)]

pub fn make_funcs_collection_constants(
    funcs: &[FuncDefinition],
    class_name: &Ident,
) -> Vec<TokenStream> {
    funcs
        .iter()
        .map(|func| {
            // The constant needs the same #[cfg] attribute(s) as the function, so that it is only active if the function is also active.
            let cfg_attributes = extract_cfg_attrs(&func.external_attributes)
                .into_iter()
                .collect::<Vec<_>>();

            make_funcs_collection_constant(
                class_name,
                &func.signature_info.method_name,
                func.registered_name.as_ref(),
                &cfg_attributes,
            )
        })
        .collect()
}

/// Returns a `const` declaration for the funcs collection struct.
///
/// User-defined functions can be renamed with `#[func(rename=new_name)]`. To be able to access the renamed function name from another macro,
/// a constant is used as indirection.
pub fn make_funcs_collection_constant(
    class_name: &Ident,
    func_name: &Ident,
    registered_name: Option<&String>,
    attributes: &[&venial::Attribute],
) -> TokenStream {
    let const_name = format_funcs_collection_constant(class_name, func_name);
    let const_value = match &registered_name {
        Some(renamed) => renamed.to_string(),
        None => func_name.to_string(),
    };

    quote! {
        #(#attributes)*
        #[doc(hidden)]
        #[allow(non_upper_case_globals)]
        pub const #const_name: &str  = #const_value;
    }
}

/// Converts `path::class` to `path::new_class`.
pub fn replace_class_in_path(path: venial::Path, new_class: Ident) -> venial::Path {
    match path.segments.as_slice() {
        // Can't happen, you have at least one segment (the class name).
        [] => unreachable!("empty path"),

        [_single] => venial::Path {
            segments: vec![venial::PathSegment {
                ident: new_class,
                generic_args: None,
                tk_separator_colons: None,
            }],
        },

        [path @ .., _last] => {
            let mut segments = vec![];
            segments.extend(path.iter().cloned());
            segments.push(venial::PathSegment {
                ident: new_class,
                generic_args: None,
                tk_separator_colons: Some([
                    Punct::new(':', Spacing::Joint),
                    Punct::new(':', Spacing::Alone),
                ]),
            });
            venial::Path { segments }
        }
    }
}

/// Returns the name of the constant inside the func "collection" struct.
pub fn format_funcs_collection_constant(_class_name: &Ident, func_name: &Ident) -> Ident {
    format_ident!("{func_name}")
}

/// Returns the name of the struct used as collection for all function name constants.
pub fn format_funcs_collection_struct(class_name: &Ident) -> Ident {
    format_ident!("__godot_{class_name}_Funcs")
}

/// Returns the name of the macro used to communicate the `struct` (class) visibility to other symbols.
pub fn format_class_visibility_macro(class_name: &Ident) -> Ident {
    format_ident!("__godot_{class_name}_vis_macro")
}

/// Returns the name of the macro used to communicate whether the `struct` (class) contains a base field.
pub fn format_class_base_field_macro(class_name: &Ident) -> Ident {
    format_ident!("__godot_{class_name}_has_base_field_macro")
}

/// Returns the name of the macro used to deny manual `init()` for incompatible init strategies.
pub fn format_class_deny_manual_init_macro(class_name: &Ident) -> Ident {
    format_ident!("__deny_manual_init_{class_name}")
}<|MERGE_RESOLUTION|>--- conflicted
+++ resolved
@@ -269,8 +269,6 @@
     false
 }
 
-<<<<<<< HEAD
-=======
 /// Returns group representing properly spanned tuple (e.g. `(arg1, arg2, arg3)`).
 ///
 /// Use it to preserve span in case if tuple in question is empty (will create properly spanned `()` in such a case).
@@ -281,13 +279,10 @@
     group
 }
 
->>>>>>> b2a2a588
 pub(crate) fn extract_cfg_attrs(
     attrs: &[venial::Attribute],
 ) -> impl IntoIterator<Item = &venial::Attribute> {
     attrs.iter().filter(|attr| is_cfg_or_cfg_attr(attr))
-<<<<<<< HEAD
-=======
 }
 
 pub(crate) fn extract_doc_attrs(
@@ -297,7 +292,6 @@
         attr.get_single_path_segment()
             .is_some_and(|attr_name| attr_name == "doc")
     })
->>>>>>> b2a2a588
 }
 
 #[cfg(before_api = "4.3")]
