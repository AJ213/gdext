--- conflicted
+++ resolved
@@ -1,10 +1,6 @@
 [package]
 name = "godot-macros"
-<<<<<<< HEAD
-version = "0.3.5"
-=======
 version = "0.4.2"
->>>>>>> b2a2a588
 edition = "2021"
 rust-version = "1.87"
 license = "MPL-2.0"
@@ -33,11 +29,7 @@
 venial = { workspace = true }
 
 [build-dependencies]
-<<<<<<< HEAD
-godot-bindings = { path = "../godot-bindings", version = "=0.3.5" } # emit_godot_version_cfg
-=======
 godot-bindings = { path = "../godot-bindings", version = "=0.4.2" } # emit_godot_version_cfg
->>>>>>> b2a2a588
 
 # Reverse dev dependencies so doctests can use `godot::` prefix.
 [dev-dependencies]
