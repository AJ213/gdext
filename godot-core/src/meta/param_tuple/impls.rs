--- conflicted
+++ resolved
@@ -16,13 +16,8 @@
 use crate::builtin::Variant;
 use crate::meta::error::{CallError, CallResult};
 use crate::meta::{
-<<<<<<< HEAD
-    signature, ArgPassing, CallContext, FromGodot, GodotConvert, GodotType, InParamTuple,
-    OutParamTuple, ParamTuple, ToGodot,
-=======
     ArgPassing, CallContext, FromGodot, GodotConvert, GodotType, InParamTuple, OutParamTuple,
     ParamTuple, ToGodot,
->>>>>>> b2a2a588
 };
 
 macro_rules! count_idents {
