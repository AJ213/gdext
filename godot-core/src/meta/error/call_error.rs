/*
 * Copyright (c) godot-rust; Bromeon and contributors.
 * This Source Code Form is subject to the terms of the Mozilla Public
 * License, v. 2.0. If a copy of the MPL was not distributed with this
 * file, You can obtain one at https://mozilla.org/MPL/2.0/.
 */

use std::error::Error;
use std::fmt;

use godot_ffi::join_debug;

use crate::builtin::{Variant, VariantType};
use crate::meta::error::{ConvertError, ErasedConvertError};
use crate::meta::{CallContext, ToGodot};
use crate::private::PanicPayload;
use crate::sys;
<<<<<<< HEAD
=======

/// Result type for function calls that can fail.
pub(crate) type CallResult<R> = Result<R, CallError>;
>>>>>>> b2a2a588

/// Error capable of representing failed function calls.
///
/// This type is returned from _varcall_ functions in the Godot API that begin with `try_` prefixes,
/// e.g. [`Object::try_call()`](crate::classes::Object::try_call) or [`Node::try_rpc()`](crate::classes::Node::try_rpc).
/// _Varcall_ refers to the "variant call" calling convention, meaning that arguments and return values are passed as `Variant` (as opposed
/// to _ptrcall_, which passes direct pointers to Rust objects).
///
/// Allows to inspect the involved class and method via `class_id()` and `method_name()`. Implements the `std::error::Error` trait, so
/// it comes with `Display` and `Error::source()` APIs.
///
/// # Possible error causes
/// Several reasons can cause a function call to fail. The reason is described in the `Display` impl.
///
/// - **Invalid method**: The method does not exist on the object.
/// - **Failed argument conversion**: The arguments passed to the method cannot be converted to the declared parameter types.
/// - **Failed return value conversion**: The returned `Variant` of a dynamic method cannot be converted to the expected return type.
/// - **Too many or too few arguments**: The number of arguments passed to the method does not match the number of parameters.
/// - **User panic**: A Rust method caused a panic.
///
/// # Chained errors
/// Let's say you have this code, and you want to call the method dynamically with `Object::try_call()`.
///
/// Then, the immediate `CallError` will refer to the `Object::try_call` method, and its source will refer to `MyClass::my_method`
/// (the actual method that failed).
/// ```no_run
/// use godot::prelude::*;
/// use std::error::Error;
/// # use godot_core::meta::error::{CallError, ConvertError};
/// #[derive(GodotClass)]
/// # #[class(init)]
/// struct MyClass;
///
/// #[godot_api]
/// impl MyClass {
///     #[func]
///     fn my_method(&self, arg: i64) {}
/// }
///
/// fn some_method() {
///     let mut obj: Gd<MyClass> = MyClass::new_gd();
///
///     // Dynamic call. Note: forgot to pass the argument.
///     let result: Result<Variant, CallError> = obj.try_call("my_method", &[]);
///
///     // Get immediate and original errors.
///     // Note that source() can be None or of type ConvertError.
///     let outer: CallError = result.unwrap_err();
///     let inner: &CallError = outer.source().unwrap().downcast_ref::<CallError>().unwrap();
///
///     // Immediate error: try_call() internally invokes Object::call().
///     assert_eq!(outer.class_name(), Some("Object"));
///     assert_eq!(outer.method_name(), "call");
///
///     // Original error: my_method() failed.
///     assert_eq!(inner.class_name(), Some("MyClass"));
///     assert_eq!(inner.method_name(), "my_method");
/// }
pub struct CallError {
    // Boxed since the original struct is >= 176 bytes, making Result<..., CallError> very large.
    b: Box<InnerCallError>,
}

/// Inner struct. All functionality on outer `impl`.
#[derive(Debug)]
struct InnerCallError {
    class_name: String,
    function_name: String,
    call_expr: String,
    reason: String,
    source: Option<SourceError>,
}

impl CallError {
    // Naming:
    // - check_* means possible failure -- Result<(), Self> is returned.
    // - failed_* means definitive failure -- Self is returned.

    /// Name of the class/builtin whose method failed. **Not** the dynamic type.
    ///
    /// Returns `None` if this is a utility function (without a surrounding class/builtin).
    ///
    /// This is the static and not the dynamic type. For example, if you invoke `call()` on a `Gd<Node>`, you are effectively invoking
    /// `Object::call()` (through `DerefMut`), and the class name will be `Object`.
    pub fn class_name(&self) -> Option<&str> {
        if self.b.class_name.is_empty() {
            None
        } else {
            Some(&self.b.class_name)
        }
    }

    /// Name of the function or method that failed.
    pub fn method_name(&self) -> &str {
        &self.b.function_name
    }

    // ------------------------------------------------------------------------------------------------------------------------------------------
    // Constructors returning Result<(), Self>; possible failure

    /// Checks whether number of arguments matches the number of parameters.
    pub(crate) fn check_arg_count(
        call_ctx: &CallContext,
        arg_count: usize,           // Arguments passed by the caller.
        default_value_count: usize, // Fallback/default values, *not* arguments.
        param_count: usize,         // Parameters declared by the function.
    ) -> Result<(), Self> {
        // Valid if both:
        // - Provided args + available defaults (fallbacks) are enough to fill all parameters.
        // - Provided args don't exceed parameter count.
        if arg_count + default_value_count >= param_count && arg_count <= param_count {
            return Ok(());
        }

        let call_error = Self::failed_param_count(call_ctx, arg_count, param_count);
        Err(call_error)
    }

    /// Checks the Godot side of a varcall (low-level `sys::GDExtensionCallError`).
    pub(crate) fn check_out_varcall<T: ToGodot>(
        call_ctx: &CallContext,
        err: sys::GDExtensionCallError,
        explicit_args: &[T],
        varargs: &[Variant],
    ) -> Result<(), Self> {
        if err.error == sys::GDEXTENSION_CALL_OK {
            return Ok(());
        }

        let mut arg_types = Vec::with_capacity(explicit_args.len() + varargs.len());
        arg_types.extend(explicit_args.iter().map(|arg| arg.to_variant().get_type()));
        arg_types.extend(varargs.iter().map(Variant::get_type));

        let explicit_args_str = join_args(explicit_args.iter().map(|arg| arg.to_variant()));
        let vararg_str = if varargs.is_empty() {
            String::new()
        } else {
            format!(", [va] {}", join_args(varargs.iter().cloned()))
        };

        let call_expr = format!("{call_ctx}({explicit_args_str}{vararg_str})");

        // If the call error encodes an error generated by us, decode it.
        let mut source_error = None;
        if err.error == sys::GODOT_RUST_CUSTOM_CALL_ERROR {
            source_error = crate::private::call_error_remove(&err).map(SourceError::Call);
        }

        Err(Self::failed_varcall_inner(
            call_ctx,
            call_expr,
            err,
            &arg_types,
            explicit_args.len(),
            source_error,
        ))
    }

    // ------------------------------------------------------------------------------------------------------------------------------------------
    // Constructors returning Self; guaranteed failure

    /// Returns an error for a failed parameter conversion.
    pub(crate) fn failed_param_conversion<P>(
        call_ctx: &CallContext,
        param_index: usize,
        convert_error: ConvertError,
    ) -> Self {
        let param_ty = std::any::type_name::<P>();

        Self::new(
            call_ctx,
            format!("parameter #{param_index} ({param_ty}) conversion"),
            Some(convert_error),
        )
    }

    fn failed_param_conversion_engine(
        call_ctx: &CallContext,
        param_index: i32,
        actual: VariantType,
        expected: VariantType,
    ) -> Self {
        // Note: reason is same wording as in FromVariantError::description().
        let reason =
            format!("parameter #{param_index} -- cannot convert from {actual:?} to {expected:?}");

        Self::new(call_ctx, reason, None)
    }

    /// Returns an error for a failed return type conversion.
    ///
    /// **Note:** There are probably no practical scenarios where this occurs. Different calls:
    /// - outbound engine API: return values are statically typed (correct by binding) or Variant (infallible)
    /// - #[func] methods: dynamic calls return Variant
    /// - GDScript -> Rust calls: value is checked on GDScript side (at parse or runtime), not involving this.
    ///
    /// It might only occur if there are mistakes in the binding, or if we at some point add typed dynamic calls, à la `call<R>((1, "str"))`.
    pub(crate) fn failed_return_conversion<R>(
        call_ctx: &CallContext,
        convert_error: ConvertError,
    ) -> Self {
        let return_ty = std::any::type_name::<R>();

        Self::new(
            call_ctx,
            format!("return value {return_ty} conversion"),
            Some(convert_error),
        )
    }

    fn failed_param_count(
        call_ctx: &CallContext,
        arg_count: usize,
        param_count: usize,
    ) -> CallError {
        let param_plural = plural(param_count);
        let arg_plural = plural(arg_count);

        Self::new(
            call_ctx,
            format!(
                "function has {param_count} parameter{param_plural}, but received {arg_count} argument{arg_plural}"
            ),
            None,
        )
    }

    fn failed_varcall_inner(
        call_ctx: &CallContext,
        call_expr: String,
        err: sys::GDExtensionCallError,
        arg_types: &[VariantType],
        vararg_offset: usize,
        source: Option<SourceError>,
    ) -> Self {
        // This specializes on reflection-style calls, e.g. call(), rpc() etc.
        // In these cases, varargs are the _actual_ arguments, with required args being metadata such as method name.

        sys::strict_assert_ne!(err.error, sys::GDEXTENSION_CALL_OK); // already checked outside

        let sys::GDExtensionCallError {
            error,
            argument,
            expected,
        } = err;

        let mut call_error = match error {
            sys::GDEXTENSION_CALL_ERROR_INVALID_METHOD => {
                Self::new(call_ctx, "method not found", None)
            }
            sys::GDEXTENSION_CALL_ERROR_INVALID_ARGUMENT => {
                // Index calculation relies on patterns like call("...", varargs), might not always work...
                let from = arg_types[vararg_offset + argument as usize];
                let to = VariantType::from_sys(expected as sys::GDExtensionVariantType);
                let i = argument + 1;

                Self::failed_param_conversion_engine(call_ctx, i, from, to)
            }
            sys::GDEXTENSION_CALL_ERROR_TOO_MANY_ARGUMENTS
            | sys::GDEXTENSION_CALL_ERROR_TOO_FEW_ARGUMENTS => {
                let arg_count = arg_types.len() - vararg_offset;
                let param_count = expected as usize;
                Self::failed_param_count(call_ctx, arg_count, param_count)
            }
            sys::GDEXTENSION_CALL_ERROR_INSTANCE_IS_NULL => {
                Self::new(call_ctx, "instance is null", None)
            }
            sys::GDEXTENSION_CALL_ERROR_METHOD_NOT_CONST => {
                Self::new(call_ctx, "method is not const", None)
            }
            sys::GODOT_RUST_CUSTOM_CALL_ERROR => {
                // Not emitted by Godot.
                Self::new(call_ctx, String::new(), None)
            }
            _ => Self::new(
                call_ctx,
                format!("unknown reason (error code {error})"),
                None,
            ),
        };

        // Self {
        //     class_name: call_ctx.class_name.to_string(),
        //     function_name: call_ctx.function_name.to_string(),
        //     call_expr,
        //     reason,
        //     source,
        // }

        call_error.b.source = source;
        call_error.b.call_expr = call_expr;
        call_error
    }

    #[doc(hidden)]
    pub fn failed_by_user_panic(call_ctx: &CallContext, panic_payload: PanicPayload) -> Self {
        // This can cause the panic message to be printed twice in some scenarios (e.g. bind_mut() borrow failure).
        // But in other cases (e.g. itest `dynamic_call_with_panic`), it is only printed once.
        // Would need some work to have a consistent experience.

        let reason = panic_payload.into_panic_message();

        Self::new(call_ctx, format!("function panicked: {reason}"), None)
    }

    fn new(
        call_ctx: &CallContext,
        reason: impl Into<String>,
        source: Option<ConvertError>,
    ) -> Self {
        let inner = InnerCallError {
            class_name: call_ctx.class_name.to_string(),
            function_name: call_ctx.function_name.to_string(),
            call_expr: format!("{call_ctx}()"),
            reason: reason.into(),
            source: source.map(|e| SourceError::Convert {
                value: e.value().map_or_else(String::new, |v| format!("{v:?}")),
                erased_error: e.into(),
            }),
        };

        Self { b: Box::new(inner) }
    }

    /// Describes the error.
    ///
    /// This is the same as the `Display`/`ToString` repr, but without the prefix mentioning that this is a function call error,
    /// and without any source error information.
    pub fn message(&self, with_source: bool) -> String {
        let InnerCallError {
            call_expr,
            reason,
            source,
            ..
        } = &*self.b;

        let reason_str = if reason.is_empty() {
            String::new()
        } else {
            format!("\n    Reason: {reason}")
        };

        // let source_str = if with_source {
        //     self.source()
        //         .map(|e| format!("\n  Source: {}", e))
        //         .unwrap_or_default()
        // } else {
        //     String::new()
        // };

        let source_str = match source {
            Some(SourceError::Convert {
                erased_error,
                value,
            }) if with_source => {
                format!(
                    "\n  Source: {erased_error}{}{value}",
                    if value.is_empty() { "" } else { ": " },
                )
            }
            Some(SourceError::Call(e)) if with_source => {
                let message = e.message(true);
                format!("\n  Source: {message}")
            }
            _ => String::new(),
        };

        format!("{call_expr}{reason_str}{source_str}")
    }
}

impl fmt::Display for CallError {
    fn fmt(&self, f: &mut fmt::Formatter<'_>) -> fmt::Result {
        let message = self.message(true);
        write!(f, "godot-rust function call failed: {message}")
    }
}

impl fmt::Debug for CallError {
    // Delegate to inner box.
    fn fmt(&self, f: &mut fmt::Formatter<'_>) -> fmt::Result {
        write!(f, "{:?}", self.b)
    }
}

impl Error for CallError {
    fn source(&self) -> Option<&(dyn Error + 'static)> {
        match self.b.source.as_ref() {
            Some(SourceError::Convert {
                erased_error: e, ..
            }) => deref_to::<ErasedConvertError>(e),
            Some(SourceError::Call(e)) => deref_to::<CallError>(e),
            None => None,
        }
    }
}

// ----------------------------------------------------------------------------------------------------------------------------------------------
// Implementation

#[derive(Debug)]
enum SourceError {
    Convert {
        erased_error: ErasedConvertError,
        value: String,
    },

    // If the top-level Box on CallError is ever removed, this would need to store Box<CallError> again.
    Call(CallError),
}

/// Explicit dereferencing to a certain type. Avoids accidentally returning `&Box<T>` or so.
fn deref_to<T>(t: &T) -> Option<&(dyn Error + 'static)>
where
    T: Error + 'static,
{
    Some(t)
}

fn join_args(args: impl Iterator<Item = Variant>) -> String {
    join_debug(args)
}

fn plural(count: usize) -> &'static str {
    if count == 1 {
        ""
    } else {
        "s"
    }
}<|MERGE_RESOLUTION|>--- conflicted
+++ resolved
@@ -15,12 +15,9 @@
 use crate::meta::{CallContext, ToGodot};
 use crate::private::PanicPayload;
 use crate::sys;
-<<<<<<< HEAD
-=======
 
 /// Result type for function calls that can fail.
 pub(crate) type CallResult<R> = Result<R, CallError>;
->>>>>>> b2a2a588
 
 /// Error capable of representing failed function calls.
 ///
