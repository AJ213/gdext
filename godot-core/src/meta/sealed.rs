/*
 * Copyright (c) godot-rust; Bromeon and contributors.
 * This Source Code Form is subject to the terms of the Mozilla Public
 * License, v. 2.0. If a copy of the MPL was not distributed with this
 * file, You can obtain one at https://mozilla.org/MPL/2.0/.
 */

//! Sealed trait that can be used to restrict trait impls.

// To ensure the user does not implement `GodotType` for their own types.
use crate::builtin::*;
use crate::meta;
use crate::meta::traits::{ArrayElement, GodotNullableFfi, GodotType};
use crate::obj::{DynGd, Gd, GodotClass, RawGd};

pub trait Sealed {}
impl Sealed for Aabb {}
impl Sealed for Basis {}
impl Sealed for Callable {}
impl Sealed for Vector2 {}
impl Sealed for Vector3 {}
impl Sealed for Vector4 {}
impl Sealed for Vector2i {}
impl Sealed for Vector3i {}
impl Sealed for Vector4i {}
impl Sealed for Vector2Axis {}
impl Sealed for Vector3Axis {}
impl Sealed for Vector4Axis {}
impl Sealed for Quaternion {}
impl Sealed for Color {}
impl Sealed for GString {}
impl Sealed for StringName {}
impl Sealed for NodePath {}
// Generic implementation for all PackedArray<T> types.
use crate::builtin::PackedArray;

// Implement Sealed for the generic PackedArray<T> type.
impl<T: meta::PackedArrayElement> Sealed for PackedArray<T> {}
impl Sealed for Plane {}
impl Sealed for Projection {}
impl Sealed for Rid {}
impl Sealed for Rect2 {}
impl Sealed for Rect2i {}
impl Sealed for Signal {}
impl Sealed for Transform2D {}
impl Sealed for Transform3D {}
impl Sealed for Dictionary {}
impl Sealed for bool {}
impl Sealed for i64 {}
impl Sealed for i32 {}
impl Sealed for i16 {}
impl Sealed for i8 {}
impl Sealed for u64 {}
impl Sealed for u32 {}
impl Sealed for u16 {}
impl Sealed for u8 {}
impl Sealed for f64 {}
impl Sealed for f32 {}
impl Sealed for () {}
impl Sealed for Variant {}
impl<T: ArrayElement> Sealed for Array<T> {}
impl<T: GodotClass> Sealed for Gd<T> {}
impl<T: GodotClass> Sealed for RawGd<T> {}
impl<T: GodotClass, D: ?Sized> Sealed for DynGd<T, D> {}
<<<<<<< HEAD
=======
impl<T: GodotClass, D: ?Sized + 'static> Sealed for Option<DynGd<T, D>> {}
>>>>>>> b2a2a588
impl<T> Sealed for Option<T>
where
    T: GodotType,
    T::Ffi: GodotNullableFfi,
{
}
impl<T1> Sealed for (T1,) {}
impl<T1, T2> Sealed for (T1, T2) {}
impl<T1, T2, T3> Sealed for (T1, T2, T3) {}
impl<T1, T2, T3, T4> Sealed for (T1, T2, T3, T4) {}
impl<T1, T2, T3, T4, T5> Sealed for (T1, T2, T3, T4, T5) {}
impl<T1, T2, T3, T4, T5, T6> Sealed for (T1, T2, T3, T4, T5, T6) {}
impl<T1, T2, T3, T4, T5, T6, T7> Sealed for (T1, T2, T3, T4, T5, T6, T7) {}
impl<T1, T2, T3, T4, T5, T6, T7, T8> Sealed for (T1, T2, T3, T4, T5, T6, T7, T8) {}
impl<T1, T2, T3, T4, T5, T6, T7, T8, T9> Sealed for (T1, T2, T3, T4, T5, T6, T7, T8, T9) {}<|MERGE_RESOLUTION|>--- conflicted
+++ resolved
@@ -62,10 +62,7 @@
 impl<T: GodotClass> Sealed for Gd<T> {}
 impl<T: GodotClass> Sealed for RawGd<T> {}
 impl<T: GodotClass, D: ?Sized> Sealed for DynGd<T, D> {}
-<<<<<<< HEAD
-=======
 impl<T: GodotClass, D: ?Sized + 'static> Sealed for Option<DynGd<T, D>> {}
->>>>>>> b2a2a588
 impl<T> Sealed for Option<T>
 where
     T: GodotType,
