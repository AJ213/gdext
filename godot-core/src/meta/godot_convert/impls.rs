/*
 * Copyright (c) godot-rust; Bromeon and contributors.
 * This Source Code Form is subject to the terms of the Mozilla Public
 * License, v. 2.0. If a copy of the MPL was not distributed with this
 * file, You can obtain one at https://mozilla.org/MPL/2.0/.
 */

use godot_ffi as sys;

use crate::builtin::{Array, Variant};
use crate::meta;
use crate::meta::error::{ConvertError, ErrorKind, FromFfiError, FromVariantError};
use crate::meta::{
    ArrayElement, ClassId, FromGodot, GodotConvert, GodotNullableFfi, GodotType, PropertyHintInfo,
    PropertyInfo, ToGodot,
};
use crate::registry::method::MethodParamOrReturnInfo;

// The following ToGodot/FromGodot/Convert impls are auto-generated for each engine type, co-located with their definitions:
// - enum
// - const/mut pointer to native struct

// ----------------------------------------------------------------------------------------------------------------------------------------------
// Option<T>

impl<T> GodotType for Option<T>
where
    T: GodotType,
    T::Ffi: GodotNullableFfi,
    for<'f> T::ToFfi<'f>: GodotNullableFfi,
{
    type Ffi = T::Ffi;

    type ToFfi<'f> = T::ToFfi<'f>;

    fn to_ffi(&self) -> Self::ToFfi<'_> {
        GodotNullableFfi::flatten_option(self.as_ref().map(|t| t.to_ffi()))
    }

    fn into_ffi(self) -> Self::Ffi {
        GodotNullableFfi::flatten_option(self.map(|t| t.into_ffi()))
    }

    fn try_from_ffi(ffi: Self::Ffi) -> Result<Self, ConvertError> {
        if ffi.is_null() {
            return Ok(None);
        }

        GodotType::try_from_ffi(ffi).map(Some)
    }

    fn from_ffi(ffi: Self::Ffi) -> Self {
        if ffi.is_null() {
            return None;
        }

        Some(GodotType::from_ffi(ffi))
    }

    fn param_metadata() -> sys::GDExtensionClassMethodArgumentMetadata {
        T::param_metadata()
    }

    fn class_id() -> ClassId {
        T::class_id()
    }

    fn property_info(property_name: &str) -> PropertyInfo {
        T::property_info(property_name)
    }

    fn property_hint_info() -> PropertyHintInfo {
        T::property_hint_info()
    }

    fn argument_info(property_name: &str) -> MethodParamOrReturnInfo {
        T::argument_info(property_name)
    }

    fn return_info() -> Option<MethodParamOrReturnInfo> {
        T::return_info()
    }

    fn godot_type_name() -> String {
        T::godot_type_name()
    }

    // Only relevant for object types T.
<<<<<<< HEAD
    unsafe fn as_object_arg(&self) -> meta::ObjectArg {
        match self {
            Some(inner) => unsafe { inner.as_object_arg() },
=======
    fn as_object_arg(&self) -> meta::ObjectArg<'_> {
        match self {
            Some(inner) => inner.as_object_arg(),
>>>>>>> b2a2a588
            None => meta::ObjectArg::null(),
        }
    }
}

impl<T> GodotConvert for Option<T>
where
    T: GodotConvert,
    Option<T::Via>: GodotType,
{
    type Via = Option<T::Via>;
}

impl<T> ToGodot for Option<T>
where
    // Currently limited to holding objects -> needed to establish to_godot() relation T::to_godot() = Option<&T::Via>.
    T: ToGodot<Pass = meta::ByObject>,
    // Extra Clone bound for to_godot_owned(); might be extracted in the future.
    T::Via: Clone,
    // T::Via must be a Godot nullable type (to support the None case).
    for<'f> T::Via: GodotType<
        // Associated types need to be nullable.
        Ffi: GodotNullableFfi,
        ToFfi<'f>: GodotNullableFfi,
    >,
    // Previously used bound, not needed right now but don't remove: Option<T::Via>: GodotType,
{
    // Basically ByRef, but allows Option<T> -> Option<&T::Via> conversion.
    type Pass = meta::ByOption<T::Via>;

    fn to_godot(&self) -> Option<&T::Via> {
        self.as_ref().map(T::to_godot)
    }

    fn to_godot_owned(&self) -> Option<T::Via>
    where
        Self::Via: Clone,
    {
        self.as_ref().map(T::to_godot_owned)
    }

    fn to_variant(&self) -> Variant {
        match self {
            Some(inner) => inner.to_variant(),
            None => Variant::nil(),
        }
    }
}

impl<T: FromGodot> FromGodot for Option<T>
where
    Option<T::Via>: GodotType,
{
    fn try_from_godot(via: Self::Via) -> Result<Self, ConvertError> {
        match via {
            Some(via) => T::try_from_godot(via).map(Some),
            None => Ok(None),
        }
    }

    fn from_godot(via: Self::Via) -> Self {
        via.map(T::from_godot)
    }

    fn try_from_variant(variant: &Variant) -> Result<Self, ConvertError> {
        // Note: this forwards to T::Via, not Self::Via (= Option<T>::Via).
        // For Option<T>, there is a blanket impl GodotType, so case differentiations are not possible.
        if T::Via::qualifies_as_special_none(variant) {
            return Ok(None);
        }

        if variant.is_nil() {
            return Ok(None);
        }

        let value = T::try_from_variant(variant)?;
        Ok(Some(value))
    }

    fn from_variant(variant: &Variant) -> Self {
        if variant.is_nil() {
            return None;
        }

        Some(T::from_variant(variant))
    }
}

// ----------------------------------------------------------------------------------------------------------------------------------------------
// Scalars

macro_rules! impl_godot_scalar {
    ($T:ty as $Via:ty, $err:path, $param_metadata:expr) => {
        impl GodotType for $T {
            type Ffi = $Via;
            type ToFfi<'f> = $Via;

            fn to_ffi(&self) -> Self::ToFfi<'_> {
                (*self).into()
            }

            fn into_ffi(self) -> Self::Ffi {
                self.into()
            }

            fn try_from_ffi(ffi: Self::Ffi) -> Result<Self, ConvertError> {
                Self::try_from(ffi).map_err(|_rust_err| {
                    // rust_err is something like "out of range integral type conversion attempted", not adding extra information.
                    // TODO consider passing value into error message, but how thread-safely? don't eagerly convert to string.
                    $err.into_error(ffi)
                })
            }

            impl_godot_scalar!(@shared_fns; $Via, $param_metadata);
        }

        // For integer types, we can validate the conversion.
        impl ArrayElement for $T {
            fn debug_validate_elements(array: &Array<Self>) -> Result<(), ConvertError> {
                array.debug_validate_int_elements()
            }
        }

        impl_godot_scalar!(@shared_traits; $T);
    };

    ($T:ty as $Via:ty, $param_metadata:expr; lossy) => {
        impl GodotType for $T {
            type Ffi = $Via;
            type ToFfi<'f> = $Via;

            fn to_ffi(&self) -> Self::ToFfi<'_> {
                *self as $Via
            }

            fn into_ffi(self) -> Self::Ffi {
                self as $Via
            }

            fn try_from_ffi(ffi: Self::Ffi) -> Result<Self, ConvertError> {
                Ok(ffi as $T)
            }

            impl_godot_scalar!(@shared_fns; $Via, $param_metadata);
        }

        // For f32, conversion from f64 is lossy but will always succeed. Thus no debug validation needed.
        impl ArrayElement for $T {}

        impl_godot_scalar!(@shared_traits; $T);
    };

    (@shared_fns; $Via:ty, $param_metadata:expr) => {
        fn param_metadata() -> sys::GDExtensionClassMethodArgumentMetadata {
            $param_metadata
        }

        fn godot_type_name() -> String {
            <$Via as GodotType>::godot_type_name()
        }
    };

    (@shared_traits; $T:ty) => {
        impl GodotConvert for $T {
            type Via = $T;
        }

        impl ToGodot for $T {
            type Pass = meta::ByValue;

            fn to_godot(&self) -> Self::Via {
               *self
            }
        }

        impl FromGodot for $T {
            fn try_from_godot(via: Self::Via) -> Result<Self, ConvertError> {
                Ok(via)
            }
        }
    };
}

// `GodotType` for these three is implemented in `godot-core/src/builtin/variant/impls.rs`.
meta::impl_godot_as_self!(bool: ByValue);
meta::impl_godot_as_self!(i64: ByValue);
meta::impl_godot_as_self!(f64: ByValue);
meta::impl_godot_as_self!((): ByValue);

// Also implements ArrayElement.
impl_godot_scalar!(
    i8 as i64,
    FromFfiError::I8,
    sys::GDEXTENSION_METHOD_ARGUMENT_METADATA_INT_IS_INT8
);
impl_godot_scalar!(
    u8 as i64,
    FromFfiError::U8,
    sys::GDEXTENSION_METHOD_ARGUMENT_METADATA_INT_IS_UINT8
);
impl_godot_scalar!(
    i16 as i64,
    FromFfiError::I16,
    sys::GDEXTENSION_METHOD_ARGUMENT_METADATA_INT_IS_INT16
);
impl_godot_scalar!(
    u16 as i64,
    FromFfiError::U16,
    sys::GDEXTENSION_METHOD_ARGUMENT_METADATA_INT_IS_UINT16
);
impl_godot_scalar!(
    i32 as i64,
    FromFfiError::I32,
    sys::GDEXTENSION_METHOD_ARGUMENT_METADATA_INT_IS_INT32
);
impl_godot_scalar!(
    u32 as i64,
    FromFfiError::U32,
    sys::GDEXTENSION_METHOD_ARGUMENT_METADATA_INT_IS_UINT32
);
impl_godot_scalar!(
    f32 as f64,
    sys::GDEXTENSION_METHOD_ARGUMENT_METADATA_REAL_IS_FLOAT;
    lossy
);

// ----------------------------------------------------------------------------------------------------------------------------------------------
// u64: manually implemented, to ensure that type is not altered during conversion.

impl GodotType for u64 {
    type Ffi = i64;
    type ToFfi<'f> = i64;

    fn to_ffi(&self) -> Self::ToFfi<'_> {
        *self as i64
    }

    fn into_ffi(self) -> Self::Ffi {
        self as i64
    }

    fn try_from_ffi(ffi: Self::Ffi) -> Result<Self, ConvertError> {
        // Ok(ffi as u64)
        Self::try_from(ffi).map_err(|_rust_err| FromFfiError::U64.into_error(ffi))
    }

    impl_godot_scalar!(@shared_fns; i64, sys::GDEXTENSION_METHOD_ARGUMENT_METADATA_INT_IS_UINT64);
}

impl GodotConvert for u64 {
    type Via = u64;
}

impl ToGodot for u64 {
    type Pass = meta::ByValue;

    fn to_godot(&self) -> Self::Via {
        *self
    }

    fn to_variant(&self) -> Variant {
        // TODO panic doesn't fit the trait's infallibility too well; maybe in the future try_to_godot/try_to_variant() methods are possible.
        i64::try_from(*self)
            .map(|v| v.to_variant())
            .unwrap_or_else(|_| {
                panic!("to_variant(): u64 value {self} is not representable inside Variant, which can only store i64 integers")
            })
    }
}

impl FromGodot for u64 {
    fn try_from_godot(via: Self::Via) -> Result<Self, ConvertError> {
        Ok(via)
    }

    fn try_from_variant(variant: &Variant) -> Result<Self, ConvertError> {
        // Fail for values that are not representable as u64.
        let value = variant.try_to::<i64>()?;

        u64::try_from(value).map_err(|_rust_err| {
            // TODO maybe use better error enumerator
            FromVariantError::BadValue.into_error(value)
        })
    }
}

// ----------------------------------------------------------------------------------------------------------------------------------------------
// Collections

impl<T: ArrayElement> GodotConvert for Vec<T> {
    type Via = Array<T>;
}

impl<T: ArrayElement> ToGodot for Vec<T> {
    type Pass = meta::ByValue;

    fn to_godot(&self) -> Self::Via {
        Array::from(self.as_slice())
    }
}

impl<T: ArrayElement> FromGodot for Vec<T> {
    fn try_from_godot(via: Self::Via) -> Result<Self, ConvertError> {
        Ok(via.iter_shared().collect())
    }
}

impl<T: ArrayElement, const LEN: usize> GodotConvert for [T; LEN] {
    type Via = Array<T>;
}

impl<T: ArrayElement, const LEN: usize> ToGodot for [T; LEN] {
    type Pass = meta::ByValue;

    fn to_godot(&self) -> Self::Via {
        Array::from(self)
    }
}

impl<T: ArrayElement, const LEN: usize> FromGodot for [T; LEN] {
    fn try_from_godot(via: Self::Via) -> Result<Self, ConvertError> {
        let via_len = via.len(); // Caching this avoids an FFI call
        if via_len != LEN {
            let message =
                format!("Array<T> of length {via_len} cannot be stored in [T; {LEN}] Rust array");
            return Err(ConvertError::with_kind_value(
                ErrorKind::Custom(Some(message.into())),
                via,
            ));
        }

        let mut option_array = [const { None }; LEN];

        for (element, destination) in via.iter_shared().zip(&mut option_array) {
            *destination = Some(element);
        }

        let array = option_array.map(|some| {
            some.expect(
                "Elements were removed from Array during `iter_shared()`, this is not allowed",
            )
        });

        Ok(array)
    }
}

impl<T: ArrayElement> GodotConvert for &[T] {
    type Via = Array<T>;
}

impl<T: ArrayElement> ToGodot for &[T] {
    type Pass = meta::ByValue;

    fn to_godot(&self) -> Self::Via {
        Array::from(*self)
    }
}

// ----------------------------------------------------------------------------------------------------------------------------------------------
// Raw pointers

// const void* is used in some APIs like OpenXrApiExtension::transform_from_pose().
// void* is used by ScriptExtension::instance_create().
// Other impls for raw pointers are generated for native structures.

macro_rules! impl_pointer_convert {
    ($Ptr:ty) => {
        impl GodotConvert for $Ptr {
            type Via = i64;
        }

        impl ToGodot for $Ptr {
            type Pass = meta::ByValue;

            fn to_godot(&self) -> Self::Via {
                *self as i64
            }
        }

        impl FromGodot for $Ptr {
            fn try_from_godot(via: Self::Via) -> Result<Self, ConvertError> {
                Ok(via as Self)
            }
        }
    };
}

impl_pointer_convert!(*const std::ffi::c_void);
impl_pointer_convert!(*mut std::ffi::c_void);

// Some other pointer types are used by various other methods, see https://github.com/godot-rust/gdext/issues/677
// TODO: Find better solution to this, this may easily break still if godot decides to add more pointer arguments.

impl_pointer_convert!(*mut *const u8);
impl_pointer_convert!(*mut i32);
impl_pointer_convert!(*mut f64);
impl_pointer_convert!(*mut u8);
impl_pointer_convert!(*const u8);<|MERGE_RESOLUTION|>--- conflicted
+++ resolved
@@ -86,15 +86,9 @@
     }
 
     // Only relevant for object types T.
-<<<<<<< HEAD
-    unsafe fn as_object_arg(&self) -> meta::ObjectArg {
-        match self {
-            Some(inner) => unsafe { inner.as_object_arg() },
-=======
     fn as_object_arg(&self) -> meta::ObjectArg<'_> {
         match self {
             Some(inner) => inner.as_object_arg(),
->>>>>>> b2a2a588
             None => meta::ObjectArg::null(),
         }
     }
