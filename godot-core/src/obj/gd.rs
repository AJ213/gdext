/*
 * Copyright (c) godot-rust; Bromeon and contributors.
 * This Source Code Form is subject to the terms of the Mozilla Public
 * License, v. 2.0. If a copy of the MPL was not distributed with this
 * file, You can obtain one at https://mozilla.org/MPL/2.0/.
 */

use std::fmt::{Debug, Display, Formatter, Result as FmtResult};
use std::ops::{Deref, DerefMut};

use godot_ffi as sys;
use godot_ffi::is_main_thread;
use sys::{static_assert_eq_size_align, SysPtr as _};

use crate::builtin::{Callable, GString, NodePath, StringName, Variant};
use crate::meta::error::{ConvertError, FromFfiError};
use crate::meta::{
<<<<<<< HEAD
    ArrayElement, AsArg, CallContext, ClassName, CowArg, FromGodot, GodotConvert, GodotType,
    PropertyHintInfo, RefArg, ToGodot,
=======
    ArrayElement, AsArg, ClassId, FromGodot, GodotConvert, GodotType, PropertyHintInfo, RefArg,
    ToGodot,
>>>>>>> b2a2a588
};
use crate::obj::{
    bounds, cap, Bounds, DynGd, GdDerefTarget, GdMut, GdRef, GodotClass, Inherits, InstanceId,
    OnEditor, RawGd, WithBaseField, WithSignals,
};
use crate::private::{callbacks, PanicPayload};
use crate::registry::class::try_dynify_object;
use crate::registry::property::{object_export_element_type_string, Export, Var};
use crate::{classes, meta, out};

/// Smart pointer to objects owned by the Godot engine.
///
/// See also [chapter about objects][book] in the book.
///
/// This smart pointer can only hold _objects_ in the Godot sense: instances of Godot classes (`Node`, `RefCounted`, etc.)
/// or user-declared structs (declared with `#[derive(GodotClass)]`). It does **not** hold built-in types (`Vector3`, `Color`, `i32`).
///
/// `Gd<T>` never holds null objects. If you need nullability, use `Option<Gd<T>>`. To pass null objects to engine APIs, you can
/// additionally use [`Gd::null_arg()`] as a shorthand.
///
/// # Memory management
///
/// This smart pointer behaves differently depending on `T`'s associated types, see [`GodotClass`] for their documentation.
/// In particular, the memory management strategy is fully dependent on `T`:
///
/// - **Reference-counted**<br>
///   Objects of type [`RefCounted`] or inherited from it are **reference-counted**. This means that every time a smart pointer is
///   shared using [`Clone::clone()`], the reference counter is incremented, and every time one is dropped, it is decremented.
///   This ensures that the last reference (either in Rust or Godot) will deallocate the object and call `T`'s destructor.<br><br>
///
/// - **Manual**<br>
///   Objects inheriting from [`Object`] which are not `RefCounted` (or inherited) are **manually-managed**.
///   Their destructor is not automatically called (unless they are part of the scene tree). Creating a `Gd<T>` means that
///   you are responsible for explicitly deallocating such objects using [`free()`][Self::free].<br><br>
///
/// - **Dynamic**<br>
///   For `T=Object`, the memory strategy is determined **dynamically**. Due to polymorphism, a `Gd<Object>` can point to either
///   reference-counted or manually-managed types at runtime. The behavior corresponds to one of the two previous points.
///   Note that if the dynamic type is also `Object`, the memory is manually-managed.
///
/// # Construction
///
/// To construct default instances of various `Gd<T>` types, there are extension methods on the type `T` itself:
///
/// - Manually managed: [`NewAlloc::new_alloc()`][crate::obj::NewAlloc::new_alloc]
/// - Reference-counted: [`NewGd::new_gd()`][crate::obj::NewGd::new_gd]
/// - Singletons: `T::singleton()` (inherent)
///
/// In addition, the smart pointer can be constructed in multiple ways:
///
/// * [`Gd::default()`] for reference-counted types that are constructible. For user types, this means they must expose an `init` function
///   or have a generated one. `Gd::<T>::default()` is equivalent to the shorter `T::new_gd()` and primarily useful for derives or generics.
/// * [`Gd::from_init_fn(function)`][Gd::from_init_fn] for Rust objects with `Base<T>` field, which are constructed inside the smart pointer.
///   This is a very handy function if you want to pass extra parameters to your object upon construction.
/// * [`Gd::from_object(rust_obj)`][Gd::from_object] for existing Rust objects without a `Base<T>` field that are moved _into_ the smart pointer.
/// * [`Gd::from_instance_id(id)`][Gd::from_instance_id] and [`Gd::try_from_instance_id(id)`][Gd::try_from_instance_id]
///   to obtain a pointer to an object which is already alive in the engine.
///
/// # Bind guards
///
/// The [`bind()`][Self::bind] and [`bind_mut()`][Self::bind_mut] methods allow you to obtain a shared or exclusive guard to the user instance.
/// These provide interior mutability similar to [`RefCell`][std::cell::RefCell], with the addition that `Gd` simultaneously handles reference
/// counting (for some types `T`).
///
/// Holding a bind guard will prevent other code paths from obtaining their own shared/mutable bind. As such, you should drop the guard
/// as soon as you don't need it anymore, by closing a `{ }` block or calling `std::mem::drop()`.
///
/// When you declare a `#[func]` method on your own class, and it accepts `&self` or `&mut self`, an implicit `bind()` or `bind_mut()` call
/// on the owning `Gd<T>` is performed. This is important to keep in mind, as you can get into situations that violate dynamic borrow rules; for
/// example if you are inside a `&mut self` method, make a call to GDScript and indirectly call another method on the same object (re-entrancy).
///
/// # Conversions
///
/// For type conversions, please read the [`godot::meta` module docs][crate::meta].
///
/// # Exporting
///
/// The [`Export`][crate::registry::property::Export] trait is not directly implemented for `Gd<T>`, because the editor expects object-based
/// properties to be nullable, while `Gd<T>` can't be null. Instead, `Export` is implemented for [`OnEditor<Gd<T>>`][crate::obj::OnEditor],
/// which validates that objects have been set by the editor. For the most flexible but least ergonomic option, you can also export
/// `Option<Gd<T>>` fields.
///
/// Objects can only be exported if `T: Inherits<Node>` or `T: Inherits<Resource>`, just like GDScript.
/// This means you cannot use `#[export]` with `OnEditor<Gd<RefCounted>>`, for example.
///
/// [book]: https://godot-rust.github.io/book/godot-api/objects.html
/// [`Object`]: classes::Object
/// [`RefCounted`]: classes::RefCounted
#[repr(C)] // must be layout compatible with engine classes
pub struct Gd<T: GodotClass> {
    // Note: `opaque` has the same layout as GDExtensionObjectPtr == Object* in C++, i.e. the bytes represent a pointer
    // To receive a GDExtensionTypePtr == GDExtensionObjectPtr* == Object**, we need to get the address of this
    // Hence separate sys() for GDExtensionTypePtr, and obj_sys() for GDExtensionObjectPtr.
    // The former is the standard FFI type, while the latter is used in object-specific GDExtension engines.
    // pub(crate) because accessed in obj::dom
    pub(crate) raw: RawGd<T>,
}

// Size equality check (should additionally be covered by mem::transmute())
static_assert_eq_size_align!(
    sys::GDExtensionObjectPtr,
    sys::types::OpaqueObject,
    "Godot FFI: pointer type `Object*` should have size advertised in JSON extension file"
);

/// _The methods in this impl block are only available for user-declared `T`, that is,
/// structs with `#[derive(GodotClass)]` but not Godot classes like `Node` or `RefCounted`._ <br><br>
impl<T> Gd<T>
where
    T: GodotClass + Bounds<Declarer = bounds::DeclUser>,
{
    /// Creates a `Gd<T>` using a function that constructs a `T` from a provided base.
    ///
    /// Imagine you have a type `T`, which has a base field that you cannot default-initialize.
    /// The `init` function provides you with a `Base<T::Base>` object that you can use inside your `T`, which
    /// is then wrapped in a `Gd<T>`.
    ///
    /// # Example
    /// ```no_run
    /// # use godot::prelude::*;
    /// #[derive(GodotClass)]
    /// #[class(init, base=Node2D)]
    /// struct MyClass {
    ///     my_base: Base<Node2D>,
    ///     other_field: i32,
    /// }
    ///
    /// let obj = Gd::from_init_fn(|my_base| {
    ///     // accepts the base and returns a constructed object containing it
    ///     MyClass { my_base, other_field: 732 }
    /// });
    /// ```
    ///
    /// # Panics
    /// Panics occurring in the `init` function are propagated to the caller.
    pub fn from_init_fn<F>(init: F) -> Self
    where
        F: FnOnce(crate::obj::Base<T::Base>) -> T,
    {
        let object_ptr = callbacks::create_custom(init, true) // or propagate panic.
            .unwrap_or_else(|payload| PanicPayload::repanic(payload));

        unsafe { Gd::from_obj_sys(object_ptr) }
    }

    /// Moves a user-created object into this smart pointer, submitting ownership to the Godot engine.
    ///
    /// This is only useful for types `T` which do not store their base objects (if they have a base,
    /// you cannot construct them standalone).
    pub fn from_object(user_object: T) -> Self {
        Self::from_init_fn(move |_base| user_object)
    }

    /// Hands out a guard for a shared borrow, through which the user instance can be read.
    ///
    /// The pattern is very similar to interior mutability with standard [`RefCell`][std::cell::RefCell].
    /// You can either have multiple `GdRef` shared guards, or a single `GdMut` exclusive guard to a Rust
    /// `GodotClass` instance, independently of how many `Gd` smart pointers point to it. There are runtime
    /// checks to ensure that Rust safety rules (e.g. no `&` and `&mut` coexistence) are upheld.
    ///
    /// Drop the guard as soon as you don't need it anymore. See also [Bind guards](#bind-guards).
    ///
    /// # Panics
    /// * If another `Gd` smart pointer pointing to the same Rust instance has a live `GdMut` guard bound.
    /// * If there is an ongoing function call from GDScript to Rust, which currently holds a `&mut T`
    ///   reference to the user instance. This can happen through re-entrancy (Rust -> GDScript -> Rust call).
    // Note: possible names: write/read, hold/hold_mut, r/w, r/rw, ...
    pub fn bind(&self) -> GdRef<'_, T> {
        self.raw.bind()
    }

    /// Hands out a guard for an exclusive borrow, through which the user instance can be read and written.
    ///
    /// The pattern is very similar to interior mutability with standard [`RefCell`][std::cell::RefCell].
    /// You can either have multiple `GdRef` shared guards, or a single `GdMut` exclusive guard to a Rust
    /// `GodotClass` instance, independently of how many `Gd` smart pointers point to it. There are runtime
    /// checks to ensure that Rust safety rules (e.g. no `&mut` aliasing) are upheld.
    ///
    /// Drop the guard as soon as you don't need it anymore. See also [Bind guards](#bind-guards).
    ///
    /// # Panics
    /// * If another `Gd` smart pointer pointing to the same Rust instance has a live `GdRef` or `GdMut` guard bound.
    /// * If there is an ongoing function call from GDScript to Rust, which currently holds a `&T` or `&mut T`
    ///   reference to the user instance. This can happen through re-entrancy (Rust -> GDScript -> Rust call).
    pub fn bind_mut(&mut self) -> GdMut<'_, T> {
        self.raw.bind_mut()
    }
}

/// _The methods in this impl block are available for any `T`._ <br><br>
impl<T: GodotClass> Gd<T> {
    /// Looks up the given instance ID and returns the associated object, if possible.
    ///
    /// If no such instance ID is registered, or if the dynamic type of the object behind that instance ID
    /// is not compatible with `T`, then `None` is returned.
    pub fn try_from_instance_id(instance_id: InstanceId) -> Result<Self, ConvertError> {
        let ptr = classes::object_ptr_from_id(instance_id);

        // SAFETY: assumes that the returned GDExtensionObjectPtr is convertible to Object* (i.e. C++ upcast doesn't modify the pointer)
        let untyped = unsafe { Gd::<classes::Object>::from_obj_sys_or_none(ptr)? };
        untyped
            .owned_cast::<T>()
            .map_err(|obj| FromFfiError::WrongObjectType.into_error(obj))
    }

    /// ⚠️ Looks up the given instance ID and returns the associated object.
    ///
    /// Corresponds to Godot's global function `instance_from_id()`.
    ///
    /// # Panics
    /// If no such instance ID is registered, or if the dynamic type of the object behind that instance ID
    /// is not compatible with `T`.
    #[doc(alias = "instance_from_id")]
    pub fn from_instance_id(instance_id: InstanceId) -> Self {
        Self::try_from_instance_id(instance_id).unwrap_or_else(|err| {
            panic!(
                "Instance ID {} does not belong to a valid object of class '{}': {}",
                instance_id,
                T::class_id(),
                err
            )
        })
    }

    /// Returns the instance ID of this object, or `None` if the object is dead or null.
    pub(crate) fn instance_id_or_none(&self) -> Option<InstanceId> {
        let known_id = self.instance_id_unchecked();

        // Refreshes the internal cached ID on every call, as we cannot be sure that the object has not been
        // destroyed since last time. The only reliable way to find out is to call is_instance_id_valid().
        if self.raw.is_instance_valid() {
            Some(known_id)
        } else {
            None
        }
    }

    /// ⚠️ Returns the instance ID of this object (panics when dead).
    ///
    /// # Panics
    /// If this object is no longer alive (registered in Godot's object database).
    pub fn instance_id(&self) -> InstanceId {
        self.instance_id_or_none().unwrap_or_else(|| {
            panic!(
                "failed to call instance_id() on destroyed object; \
                use instance_id_or_none() or keep your objects alive"
            )
        })
    }

    /// Returns the last known, possibly invalid instance ID of this object.
    ///
    /// This function does not check that the returned instance ID points to a valid instance!
    /// Unless performance is a problem, use [`instance_id()`][Self::instance_id] instead.
    ///
    /// This method is safe and never panics.
    pub fn instance_id_unchecked(&self) -> InstanceId {
        let instance_id = self.raw.instance_id_unchecked();

        // SAFETY: a `Gd` can only be created from a non-null `RawGd`, meaning `raw.instance_id_unchecked()` will
        // always return `Some`.
        unsafe { instance_id.unwrap_unchecked() }
    }

    /// Checks if this smart pointer points to a live object (read description!).
    ///
    /// Using this method is often indicative of bad design -- you should dispose of your pointers once an object is
    /// destroyed. However, this method exists because GDScript offers it and there may be **rare** use cases.
    ///
    /// Do not use this method to check if you can safely access an object. Accessing dead objects is generally safe
    /// and will panic in a defined manner. Encountering such panics is almost always a bug you should fix, and not a
    /// runtime condition to check against.
    pub fn is_instance_valid(&self) -> bool {
        self.raw.is_instance_valid()
    }

    /// Returns the dynamic class name of the object as `StringName`.
    ///
<<<<<<< HEAD
    /// This method retrieves the class name of the object at runtime, which can be different from [`T::class_name()`][GodotClass::class_name]
=======
    /// This method retrieves the class name of the object at runtime, which can be different from [`T::class_id()`][GodotClass::class_name]
>>>>>>> b2a2a588
    /// if derived classes are involved.
    ///
    /// Unlike [`Object::get_class()`][crate::classes::Object::get_class], this returns `StringName` instead of `GString` and needs no
    /// `Inherits<Object>` bound.
    pub(crate) fn dynamic_class_string(&self) -> StringName {
        unsafe {
            StringName::new_with_string_uninit(|ptr| {
                let success = sys::interface_fn!(object_get_class_name)(
                    self.obj_sys().as_const(),
                    sys::get_library(),
                    ptr,
                );

                let success = sys::conv::bool_from_sys(success);
                assert!(success, "failed to get class name for object {self:?}");
            })
        }
    }

    /// Returns the reference count, if the dynamic object inherits `RefCounted`; and `None` otherwise.
    ///
    /// Returns `Err(())` if obtaining reference count failed, due to being called during init/drop.
    pub(crate) fn maybe_refcount(&self) -> Option<Result<usize, ()>> {
        // May become infallible if implemented via call() on Object, if ref-count bit of instance ID is set.
        // This would likely be more efficient, too.

        // Fast check if ref-counted without downcast.
        if !self.instance_id().is_ref_counted() {
            return None;
        }

        // Optimization: call `get_reference_count()` directly. Might also increase reliability and obviate the need for Result.

        let rc = self
            .raw
            .try_with_ref_counted(|refc| refc.get_reference_count());

        Some(rc.map(|i| i as usize))
    }

    /// Create a non-owning pointer from this.
    ///
    /// # Safety
    /// Must be destroyed with [`drop_weak()`][Self::drop_weak]; regular `Drop` will cause use-after-free.
    pub(crate) unsafe fn clone_weak(&self) -> Self {
        // SAFETY: delegated to caller.
        unsafe { Gd::from_obj_sys_weak(self.obj_sys()) }
    }

    /// Drop without decrementing ref-counter.
    ///
    /// Needed in situations where the instance should effectively be forgotten, but without leaking other associated data.
    pub(crate) fn drop_weak(self) {
        // As soon as fields need custom Drop, this won't be enough anymore.
        std::mem::forget(self);
    }

    #[cfg(feature = "trace")] // itest only.
    #[doc(hidden)]
    pub fn test_refcount(&self) -> Option<usize> {
        self.maybe_refcount()
            .transpose()
            .expect("failed to obtain refcount")
    }

    /// **Upcast:** convert into a smart pointer to a base class. Always succeeds.
    ///
    /// Moves out of this value. If you want to create _another_ smart pointer instance,
    /// use this idiom:
    /// ```no_run
    /// # use godot::prelude::*;
    /// #[derive(GodotClass)]
    /// #[class(init, base=Node2D)]
    /// struct MyClass {}
    ///
    /// let obj: Gd<MyClass> = MyClass::new_alloc();
    /// let base = obj.clone().upcast::<Node>();
    /// ```
    pub fn upcast<Base>(self) -> Gd<Base>
    where
        Base: GodotClass,
        T: Inherits<Base>,
    {
        self.owned_cast()
            .expect("Upcast failed. This is a bug; please report it.")
    }

    /// Equivalent to [`upcast::<Object>()`][Self::upcast], but without bounds.
    // Not yet public because it might need _mut/_ref overloads, and 6 upcast methods are a bit much...
    #[doc(hidden)] // no public API, but used by #[signal].
    pub fn upcast_object(self) -> Gd<classes::Object> {
        self.owned_cast()
            .expect("Upcast to Object failed. This is a bug; please report it.")
    }

    // /// Equivalent to [`upcast_mut::<Object>()`][Self::upcast_mut], but without bounds.
    // pub(crate) fn upcast_object_ref(&self) -> &classes::Object {
    //     self.raw.as_object_ref()
    // }

    /// Equivalent to [`upcast_mut::<Object>()`][Self::upcast_mut], but without bounds.
    pub(crate) fn upcast_object_mut(&mut self) -> &mut classes::Object {
        self.raw.as_object_mut()
    }

    // pub(crate) fn upcast_object_mut_from_ref(&self) -> &mut classes::Object {
    //     self.raw.as_object_mut()
    // }

    /// **Upcast shared-ref:** access this object as a shared reference to a base class.
    ///
    /// This is semantically equivalent to multiple applications of [`Self::deref()`]. Not really useful on its own, but combined with
    /// generic programming:
    /// ```no_run
    /// # use godot::prelude::*;
    /// fn print_node_name<T>(node: &Gd<T>)
    /// where
    ///     T: Inherits<Node>,
    /// {
    ///     println!("Node name: {}", node.upcast_ref().get_name());
    /// }
    /// ```
    ///
    /// Note that this cannot be used to get a reference to Rust classes, for that you should use [`Gd::bind()`]. For instance this
    /// will fail:
    /// ```compile_fail
    /// # use godot::prelude::*;
    /// #[derive(GodotClass)]
    /// #[class(init, base = Node)]
    /// struct SomeClass {}
    ///
    /// #[godot_api]
    /// impl INode for SomeClass {
    ///     fn ready(&mut self) {
    ///         let other = SomeClass::new_alloc();
    ///         let _ = other.upcast_ref::<SomeClass>();
    ///     }
    /// }
    /// ```
    pub fn upcast_ref<Base>(&self) -> &Base
    where
        Base: GodotClass + Bounds<Declarer = bounds::DeclEngine>,
        T: Inherits<Base>,
    {
        // SAFETY: `Base` is guaranteed to be an engine base class of `T` because of the generic bounds.
        unsafe { self.raw.as_upcast_ref::<Base>() }
    }

    /// **Upcast exclusive-ref:** access this object as an exclusive reference to a base class.
    ///
    /// This is semantically equivalent to multiple applications of [`Self::deref_mut()`]. Not really useful on its own, but combined with
    /// generic programming:
    /// ```no_run
    /// # use godot::prelude::*;
    /// fn set_node_name<T>(node: &mut Gd<T>, name: &str)
    /// where
    ///     T: Inherits<Node>,
    /// {
    ///     node.upcast_mut().set_name(name);
    /// }
    /// ```
    ///
    /// Note that this cannot be used to get a mutable reference to Rust classes, for that you should use [`Gd::bind_mut()`]. For instance this
    /// will fail:
    /// ```compile_fail
    /// # use godot::prelude::*;
    /// #[derive(GodotClass)]
    /// #[class(init, base = Node)]
    /// struct SomeClass {}
    ///
    /// #[godot_api]
    /// impl INode for SomeClass {
    ///     fn ready(&mut self) {
    ///         let mut other = SomeClass::new_alloc();
    ///         let _ = other.upcast_mut::<SomeClass>();
    ///     }
    /// }
    /// ```
    pub fn upcast_mut<Base>(&mut self) -> &mut Base
    where
        Base: GodotClass + Bounds<Declarer = bounds::DeclEngine>,
        T: Inherits<Base>,
    {
        // SAFETY: `Base` is guaranteed to be an engine base class of `T` because of the generic bounds.
        unsafe { self.raw.as_upcast_mut::<Base>() }
    }

    /// **Downcast:** try to convert into a smart pointer to a derived class.
    ///
    /// If `T`'s dynamic type is not `Derived` or one of its subclasses, `Err(self)` is returned, meaning you can reuse the original
    /// object for further casts.
    pub fn try_cast<Derived>(self) -> Result<Gd<Derived>, Self>
    where
        Derived: Inherits<T>,
    {
        // Separate method due to more restrictive bounds.
        self.owned_cast()
    }

    /// ⚠️ **Downcast:** convert into a smart pointer to a derived class. Panics on error.
    ///
    /// # Panics
    /// If the class' dynamic type is not `Derived` or one of its subclasses. Use [`Self::try_cast()`] if you want to check the result.
    pub fn cast<Derived>(self) -> Gd<Derived>
    where
        Derived: Inherits<T>,
    {
        self.owned_cast().unwrap_or_else(|from_obj| {
            panic!(
                "downcast from {from} to {to} failed; instance {from_obj:?}",
                from = T::class_id(),
                to = Derived::class_id(),
            )
        })
    }

    /// Returns `Ok(cast_obj)` on success, `Err(self)` on error.
    // Visibility: used by DynGd.
    pub(crate) fn owned_cast<U>(self) -> Result<Gd<U>, Self>
    where
        U: GodotClass,
    {
        self.raw
            .owned_cast()
            .map(Gd::from_ffi)
            .map_err(Self::from_ffi)
    }

    /// Create default instance for all types that have `GodotDefault`.
    ///
    /// Deliberately more loose than `Gd::default()`, does not require ref-counted memory strategy for user types.
    pub(crate) fn default_instance() -> Self
    where
        T: cap::GodotDefault,
    {
        unsafe {
            // Default value (and compat one) for `p_notify_postinitialize` is true in Godot.
            #[cfg(since_api = "4.4")]
            let object_ptr = callbacks::create::<T>(std::ptr::null_mut(), sys::conv::SYS_TRUE);
            #[cfg(before_api = "4.4")]
            let object_ptr = callbacks::create::<T>(std::ptr::null_mut());

            Gd::from_obj_sys(object_ptr)
        }
    }

    /// Upgrades to a `DynGd<T, D>` pointer, enabling the `D` abstraction.
    ///
    /// The `D` parameter can typically be inferred when there is a single `AsDyn<...>` implementation for `T`.  \
    /// Otherwise, use it as `gd.into_dyn::<dyn MyTrait>()`.
    #[must_use]
    pub fn into_dyn<D>(self) -> DynGd<T, D>
    where
        T: crate::obj::AsDyn<D> + Bounds<Declarer = bounds::DeclUser>,
        D: ?Sized + 'static,
    {
        DynGd::<T, D>::from_gd(self)
    }

    /// Tries to upgrade to a `DynGd<T, D>` pointer, enabling the `D` abstraction.
    ///
    /// If `T`'s dynamic class doesn't implement `AsDyn<D>`, `Err(self)` is returned, meaning you can reuse the original
    /// object for further casts.
    pub fn try_dynify<D>(self) -> Result<DynGd<T, D>, Self>
    where
        T: GodotClass + Bounds<Declarer = bounds::DeclEngine>,
        D: ?Sized + 'static,
    {
        match try_dynify_object(self) {
            Ok(dyn_gd) => Ok(dyn_gd),
            Err((_convert_err, obj)) => Err(obj),
        }
    }

    /// Returns a callable referencing a method from this object named `method_name`.
    ///
    /// This is shorter syntax for [`Callable::from_object_method(self, method_name)`][Callable::from_object_method].
    pub fn callable(&self, method_name: impl AsArg<StringName>) -> Callable {
        Callable::from_object_method(self, method_name)
    }

    /// Creates a new callable linked to the given object from **single-threaded** Rust function or closure.
    /// This is shorter syntax for [`Callable::from_linked_fn()`].
    ///
    /// `name` is used for the string representation of the closure, which helps with debugging.
    ///
    /// Such a callable will be automatically invalidated by Godot when a linked Object is freed.
<<<<<<< HEAD
    /// If you need a Callable which can live indefinitely use [`Callable::from_local_fn()`].
    pub fn linked_callable<F>(&self, method_name: impl AsArg<GString>, rust_function: F) -> Callable
=======
    /// If you need a Callable which can live indefinitely, use [`Callable::from_fn()`].
    pub fn linked_callable<R, F>(
        &self,
        method_name: impl AsArg<GString>,
        rust_function: F,
    ) -> Callable
>>>>>>> b2a2a588
    where
        R: ToGodot,
        F: 'static + FnMut(&[&Variant]) -> R,
    {
        Callable::from_linked_fn(method_name, self, rust_function)
    }

    pub(crate) unsafe fn from_obj_sys_or_none(
        ptr: sys::GDExtensionObjectPtr,
    ) -> Result<Self, ConvertError> {
        // Used to have a flag to select RawGd::from_obj_sys_weak(ptr) for Base::to_init_gd(), but solved differently in the end.
        let obj = RawGd::from_obj_sys(ptr);

        Self::try_from_ffi(obj)
    }

    /// Initializes this `Gd<T>` from the object pointer as a **strong ref**, meaning
    /// it initializes/increments the reference counter and keeps the object alive.
    ///
    /// This is the default for most initializations from FFI. In cases where reference counter
    /// should explicitly **not** be updated, [`Self::from_obj_sys_weak`] is available.
    pub(crate) unsafe fn from_obj_sys(ptr: sys::GDExtensionObjectPtr) -> Self {
        sys::strict_assert!(
            !ptr.is_null(),
            "Gd::from_obj_sys() called with null pointer"
        );

        Self::from_obj_sys_or_none(ptr).unwrap()
    }

    pub(crate) unsafe fn from_obj_sys_weak_or_none(
        ptr: sys::GDExtensionObjectPtr,
    ) -> Result<Self, ConvertError> {
        Self::try_from_ffi(RawGd::from_obj_sys_weak(ptr))
    }

    pub(crate) unsafe fn from_obj_sys_weak(ptr: sys::GDExtensionObjectPtr) -> Self {
        Self::from_obj_sys_weak_or_none(ptr).unwrap()
    }

    #[cfg(feature = "trace")] // itest only.
    #[doc(hidden)]
    pub unsafe fn __from_obj_sys_weak(ptr: sys::GDExtensionObjectPtr) -> Self {
        Self::from_obj_sys_weak(ptr)
    }

    #[doc(hidden)]
    pub fn obj_sys(&self) -> sys::GDExtensionObjectPtr {
        self.raw.obj_sys()
    }

    #[doc(hidden)]
    pub fn script_sys(&self) -> sys::GDExtensionScriptLanguagePtr
    where
        T: Inherits<classes::ScriptLanguage>,
    {
        self.raw.script_sys()
    }

    /// Runs `init_fn` on the address of a pointer (initialized to null). If that pointer is still null after the `init_fn` call,
    /// then `None` will be returned; otherwise `Gd::from_obj_sys(ptr)`.
    ///
    /// This method will **NOT** increment the reference-count of the object, as it assumes the input to come from a Godot API
    /// return value.
    ///
    /// # Safety
    /// `init_fn` must be a function that correctly handles a _type pointer_ pointing to an _object pointer_.
    #[doc(hidden)]
    pub unsafe fn from_sys_init_opt(init_fn: impl FnOnce(sys::GDExtensionTypePtr)) -> Option<Self> {
        // TODO(uninit) - should we use GDExtensionUninitializedTypePtr instead? Then update all the builtin codegen...
        let init_fn = |ptr| {
            init_fn(sys::SysPtr::force_init(ptr));
        };

        // Note: see _call_native_mb_ret_obj() in godot-cpp, which does things quite different (e.g. querying the instance binding).

        // Initialize pointer with given function, return Some(ptr) on success and None otherwise
        let object_ptr = super::raw_object_init(init_fn);

        // Do not increment ref-count; assumed to be return value from FFI.
        sys::ptr_then(object_ptr, |ptr| Gd::from_obj_sys_weak(ptr))
    }

    /// Defers the given closure to run during [idle time](https://docs.godotengine.org/en/stable/classes/class_object.html#class-object-method-call-deferred).
    ///
    /// This is a type-safe alternative to [`Object::call_deferred()`][crate::classes::Object::call_deferred]. The closure receives
    /// `&mut Self` allowing direct access to Rust fields and methods.
    ///
    /// This method is only available for user-defined classes with a `Base<T>` field.
    /// For engine classes, use [`run_deferred_gd()`][Self::run_deferred_gd] instead.
    ///
    /// See also [`WithBaseField::run_deferred()`] if you are within an `impl` block and have access to `self`.
    ///
    /// # Panics
    /// If called outside the main thread.
    pub fn run_deferred<F>(&mut self, mut_self_method: F)
    where
        T: WithBaseField,
        F: FnOnce(&mut T) + 'static,
    {
        self.run_deferred_gd(move |mut gd| {
            let mut guard = gd.bind_mut();
            mut_self_method(&mut *guard);
        });
    }

    /// Defers the given closure to run during [idle time](https://docs.godotengine.org/en/stable/classes/class_object.html#class-object-method-call-deferred).
    ///
    /// This is a type-safe alternative to [`Object::call_deferred()`][crate::classes::Object::call_deferred]. The closure receives
    /// `Gd<T>`, which can be used to call engine methods or [`bind()`][Gd::bind]/[`bind_mut()`][Gd::bind_mut] to access the Rust object.
    ///
    /// See also [`WithBaseField::run_deferred_gd()`] if you are within an `impl` block and have access to `self`.
    ///
    /// # Panics
    /// If called outside the main thread.
    pub fn run_deferred_gd<F>(&mut self, gd_function: F)
    where
        F: FnOnce(Gd<T>) + 'static,
    {
        let obj = self.clone();
        assert!(
            is_main_thread(),
            "`run_deferred` must be called on the main thread"
        );

        let callable = Callable::from_once_fn("run_deferred", move |_| {
            gd_function(obj);
        });
        callable.call_deferred(&[]);
    }

    #[deprecated = "Split into `run_deferred()` + `run_deferred_gd()`."]
    pub fn apply_deferred<F>(&mut self, rust_function: F)
    where
        T: WithBaseField,
        F: FnOnce(&mut T) + 'static,
    {
        self.run_deferred(rust_function)
    }
}

/// _The methods in this impl block are only available for objects `T` that are manually managed,
/// i.e. anything that is not `RefCounted` or inherited from it._ <br><br>
impl<T> Gd<T>
where
    T: GodotClass + Bounds<Memory = bounds::MemManual>,
{
    /// Destroy the manually-managed Godot object.
    ///
    /// Consumes this smart pointer and renders all other `Gd` smart pointers (as well as any GDScript references) to the same object
    /// immediately invalid. Using those `Gd` instances will lead to panics, but not undefined behavior.
    ///
    /// This operation is **safe** and effectively prevents double-free.
    ///
    /// Not calling `free()` on manually-managed instances causes memory leaks, unless their ownership is delegated, for
    /// example to the node tree in case of nodes.
    ///
    /// # Panics
    /// - When the referred-to object has already been destroyed.
    /// - When this is invoked on an upcast `Gd<Object>` that dynamically points to a reference-counted type (i.e. operation not supported).
    /// - When the object is bound by an ongoing `bind()` or `bind_mut()` call (through a separate `Gd` pointer).
    pub fn free(self) {
        // Note: this method is NOT invoked when the free() call happens dynamically (e.g. through GDScript or reflection).
        // As such, do not use it for operations and validations to perform upon destruction.

        // free() is likely to be invoked in destructors during panic unwind. In this case, we cannot panic again.
        // Instead, we print an error and exit free() immediately. The closure is supposed to be used in a unit return statement.
        let is_panic_unwind = std::thread::panicking();
        let error_or_panic = |msg: String| {
            if is_panic_unwind {
                if crate::private::has_error_print_level(1) {
                    crate::godot_error!(
                        "Encountered 2nd panic in free() during panic unwind; will skip destruction:\n{msg}"
                    );
                }
            } else {
                panic!("{}", msg);
            }
        };

        // TODO disallow for singletons, either only at runtime or both at compile time (new memory policy) and runtime
        use bounds::Declarer;

        // Runtime check in case of T=Object, no-op otherwise
        let ref_counted =
            <<T as Bounds>::DynMemory as bounds::DynMemory>::is_ref_counted(&self.raw);
        if ref_counted == Some(true) {
            return error_or_panic(format!(
                "Called free() on Gd<Object> which points to a RefCounted dynamic type; free() only supported for manually managed types\n\
                Object: {self:?}"
            ));
        }

        // If ref_counted returned None, that means the instance was destroyed
        if ref_counted != Some(false) || (cfg!(safeguards_balanced) && !self.is_instance_valid()) {
            return error_or_panic("called free() on already destroyed object".to_string());
        }

        // If the object is still alive, make sure the dynamic type matches. Necessary because subsequent checks may rely on the
        // static type information to be correct. This is a no-op in Release mode.
        // Skip check during panic unwind; would need to rewrite whole thing to use Result instead. Having BOTH panic-in-panic and bad type is
        // a very unlikely corner case.
        #[cfg(safeguards_strict)]
        if !is_panic_unwind {
            self.raw
                .check_dynamic_type(&crate::meta::CallContext::gd::<T>("free"));
        }

        // SAFETY: object must be alive, which was just checked above. No multithreading here.
        // Also checked in the C free_instance_func callback, however error message can be more precise here, and we don't need to instruct
        // the engine about object destruction. Both paths are tested.
        let bound = unsafe { T::Declarer::is_currently_bound(&self.raw) };
        if bound {
            return error_or_panic(
                "called free() while a bind() or bind_mut() call is active".to_string(),
            );
        }

        // SAFETY: object alive as checked.
        // This destroys the Storage instance, no need to run destructor again.
        unsafe {
            sys::interface_fn!(object_destroy)(self.raw.obj_sys());
        }

        // Deallocate associated data in Gd, without destroying the object pointer itself (already done above).
        self.drop_weak()
    }
}

/// _The methods in this impl block are only available for objects `T` that are reference-counted,
/// i.e. anything that inherits `RefCounted`._ <br><br>
impl<T> Gd<T>
where
    T: GodotClass + Bounds<Memory = bounds::MemRefCounted>,
{
    /// Makes sure that `self` does not share references with other `Gd` instances.
    ///
    /// Succeeds if the reference count is 1.
    /// Otherwise, returns the shared object and its reference count.
    ///
    /// ## Example
    ///
    /// ```no_run
    /// use godot::prelude::*;
    ///
    /// let obj = RefCounted::new_gd();
    /// match obj.try_to_unique() {
    ///    Ok(unique_obj) => {
    ///        // No other Gd<T> shares a reference with `unique_obj`.
    ///    },
    ///    Err((shared_obj, ref_count)) => {
    ///        // `shared_obj` is the original object `obj`.
    ///        // `ref_count` is the total number of references (including one held by `shared_obj`).
    ///    }
    /// }
    /// ```
    pub fn try_to_unique(self) -> Result<Self, (Self, usize)> {
        use crate::obj::bounds::DynMemory as _;

        match <T as Bounds>::DynMemory::get_ref_count(&self.raw) {
            Some(1) => Ok(self),
            Some(ref_count) => Err((self, ref_count)),
            None => unreachable!(),
        }
    }
}

impl<T> Gd<T>
where
    T: GodotClass + Bounds<Declarer = bounds::DeclEngine>,
{
    /// Represents `null` when passing an object argument to Godot.
    ///
    /// This expression is only intended for function argument lists. It can be used whenever a Godot signature accepts
    /// [`AsArg<Option<Gd<T>>>`][crate::meta::AsArg]. `Gd::null_arg()` as an argument is equivalent to `Option::<Gd<T>>::None`, but less wordy.
    ///
    /// To work with objects that can be null, use `Option<Gd<T>>` instead. For APIs that accept `Variant`, you can pass [`Variant::nil()`].
    ///
    /// # Nullability
    /// <div class="warning">
    /// The GDExtension API does not inform about nullability of its function parameters. It is up to you to verify that the arguments you pass
    /// are only null when this is allowed. Doing this wrong should be safe, but can lead to the function call failing.
    /// </div>
    ///
    /// # Example
    /// ```no_run
    /// # fn some_node() -> Gd<Node> { unimplemented!() }
    /// use godot::prelude::*;
    ///
    /// let mut shape: Gd<Node> = some_node();
    /// shape.set_owner(Gd::null_arg());
    pub fn null_arg() -> impl AsArg<Option<Gd<T>>> {
<<<<<<< HEAD
        // Anonymous struct that creates None for optional object arguments.
        struct NullGdArg<T>(std::marker::PhantomData<*mut T>);

        impl<T> AsArg<Option<Gd<T>>> for NullGdArg<T>
        where
            T: GodotClass,
        {
            fn into_arg<'r>(self) -> CowArg<'r, Option<Gd<T>>>
            where
                Self: 'r,
            {
                CowArg::Owned(None)
            }
        }

        NullGdArg(std::marker::PhantomData)
=======
        meta::NullArg(std::marker::PhantomData)
>>>>>>> b2a2a588
    }
}

impl<T> Gd<T>
where
    T: WithSignals,
{
    /// Access user-defined signals of this object.
    ///
    /// For classes that have at least one `#[signal]` defined, returns a collection of signal names. Each returned signal has a specialized
    /// API for connecting and emitting signals in a type-safe way. This method is the equivalent of [`WithUserSignals::signals()`], but when
    /// called externally (not from `self`). Furthermore, this is also available for engine classes, not just user-defined ones.
    ///
    /// When you are within the `impl` of a class, use `self.signals()` directly instead.
    ///
    /// If you haven't already, read the [book chapter about signals](https://godot-rust.github.io/book/register/signals.html) for a
    /// walkthrough.
    ///
    /// [`WithUserSignals::signals()`]: crate::obj::WithUserSignals::signals()
    pub fn signals(&self) -> T::SignalCollection<'_, T> {
        T::__signals_from_external(self)
    }
}

// ----------------------------------------------------------------------------------------------------------------------------------------------
// Trait impls

/// Dereferences to the nearest engine class, enabling direct calls to its `&self` methods.
///
/// For engine classes, returns `T` itself. For user classes, returns `T::Base` (the direct engine base class).
/// The bound ensures that the target is always an engine-provided class.
impl<T: GodotClass> Deref for Gd<T>
where
    GdDerefTarget<T>: Bounds<Declarer = bounds::DeclEngine>,
{
    // Target is always an engine class:
    // * if T is an engine class => T
    // * if T is a user class => T::Base
    type Target = GdDerefTarget<T>;

    fn deref(&self) -> &Self::Target {
        self.raw.as_target()
    }
}

/// Mutably dereferences to the nearest engine class, enabling direct calls to its `&mut self` methods.
///
/// For engine classes, returns `T` itself. For user classes, returns `T::Base` (the direct engine base class).
/// The bound ensures that the target is always an engine-provided class.
impl<T: GodotClass> DerefMut for Gd<T>
where
    GdDerefTarget<T>: Bounds<Declarer = bounds::DeclEngine>,
{
    fn deref_mut(&mut self) -> &mut Self::Target {
        self.raw.as_target_mut()
    }
}

impl<T: GodotClass> GodotConvert for Gd<T> {
    type Via = Gd<T>;
}

impl<T: GodotClass> ToGodot for Gd<T> {
    type Pass = meta::ByObject;

    fn to_godot(&self) -> &Self {
        // Note: Gd<T> never null, so no need to check raw.is_null().
        self.raw.check_rtti("to_godot");
        self
    }
}

impl<T: GodotClass> FromGodot for Gd<T> {
    fn try_from_godot(via: Self::Via) -> Result<Self, ConvertError> {
        Ok(via)
    }
}

// Keep in sync with DynGd.
impl<T: GodotClass> GodotType for Gd<T> {
    // Some #[doc(hidden)] are repeated despite already declared in trait; some IDEs suggest in auto-complete otherwise.
    type Ffi = RawGd<T>;

    type ToFfi<'f>
        = RefArg<'f, RawGd<T>>
    where
        Self: 'f;

    #[doc(hidden)]
    fn to_ffi(&self) -> Self::ToFfi<'_> {
        RefArg::new(&self.raw)
    }

    #[doc(hidden)]
    fn into_ffi(self) -> Self::Ffi {
        self.raw
    }

    fn try_from_ffi(raw: Self::Ffi) -> Result<Self, ConvertError> {
        if raw.is_null() {
            Err(FromFfiError::NullRawGd.into_error(raw))
        } else {
            Ok(Self { raw })
        }
    }

    fn class_id() -> ClassId {
        T::class_id()
    }

    fn godot_type_name() -> String {
        T::class_id().to_string()
    }

    fn qualifies_as_special_none(from_variant: &Variant) -> bool {
        // Behavior in Godot 4.2 when unsetting an #[export]'ed property:
        // 🔁 reset button: passes null object pointer inside Variant (as expected).
        // 🧹 clear button: sends a NodePath with an empty string (!?).

        // We recognize the latter case and return a Gd::null() instead of failing to convert the NodePath.
        if let Ok(node_path) = from_variant.try_to::<NodePath>() {
            if node_path.is_empty() {
                return true;
            }
        }

        false
    }

<<<<<<< HEAD
    unsafe fn as_object_arg(&self) -> meta::ObjectArg {
=======
    fn as_object_arg(&self) -> meta::ObjectArg<'_> {
>>>>>>> b2a2a588
        meta::ObjectArg::from_gd(self)
    }
}

impl<T: GodotClass> ArrayElement for Gd<T> {
    fn element_type_string() -> String {
        // See also impl Export for Gd<T>.
        object_export_element_type_string::<T>(T::class_id())
    }
}

impl<T: GodotClass> ArrayElement for Option<Gd<T>> {
    fn element_type_string() -> String {
        Gd::<T>::element_type_string()
    }
}

<<<<<<< HEAD
/*
// TODO find a way to generalize AsArg to derived->base conversions without breaking type inference in array![].
// Possibly we could use a "canonical type" with unambiguous mapping (&Gd<T> -> &Gd<T>, not &Gd<T> -> &Gd<TBase>).
// See also regression test in array_test.rs.

impl<'r, T, TBase> AsArg<Gd<TBase>> for &'r Gd<T>
where
    T: Inherits<TBase>,
    TBase: GodotClass,
{
    #[doc(hidden)] // Repeated despite already hidden in trait; some IDEs suggest this otherwise.
    fn into_arg<'cow>(self) -> CowArg<'cow, Gd<TBase>>
    where
        'r: 'cow, // Original reference must be valid for at least as long as the returned cow.
    {
        // Performance: clones unnecessarily, which has overhead for ref-counted objects.
        // A result of being generic over base objects and allowing T: Inherits<Base> rather than just T == Base.
        // Was previously `CowArg::Borrowed(self)`. Borrowed() can maybe be specialized for objects, or combined with AsObjectArg.

        CowArg::Owned(self.clone().upcast::<TBase>())
    }
}
*/

=======
>>>>>>> b2a2a588
impl<T> Default for Gd<T>
where
    T: cap::GodotDefault + Bounds<Memory = bounds::MemRefCounted>,
{
    /// Creates a default-constructed `T` inside a smart pointer.
    ///
    /// This is equivalent to the GDScript expression `T.new()`, and to the shorter Rust expression `T::new_gd()`.
    ///
    /// This trait is only implemented for reference-counted classes. Classes with manually-managed memory (e.g. `Node`) are not covered,
    /// because they need explicit memory management, and deriving `Default` has a high chance of the user forgetting to call `free()` on those.
    /// `T::new_alloc()` should be used for those instead.
    fn default() -> Self {
        T::__godot_default()
    }
}

impl<T: GodotClass> Clone for Gd<T> {
    fn clone(&self) -> Self {
        out!("Gd::clone");
        Self {
            raw: self.raw.clone(),
        }
    }
}

impl<T: GodotClass> Var for Gd<T> {
    fn get_property(&self) -> Self::Via {
        self.to_godot_owned()
    }

    fn set_property(&mut self, value: Self::Via) {
        *self = FromGodot::from_godot(value)
    }
}

/// See [`Gd` Exporting](struct.Gd.html#exporting) section.
impl<T> Export for Option<Gd<T>>
where
    T: GodotClass + Bounds<Exportable = bounds::Yes>,
    Option<Gd<T>>: Var,
{
    fn export_hint() -> PropertyHintInfo {
        PropertyHintInfo::export_gd::<T>()
    }

    #[doc(hidden)]
    fn as_node_class() -> Option<ClassId> {
        PropertyHintInfo::object_as_node_class::<T>()
    }
}

impl<T: GodotClass> Default for OnEditor<Gd<T>> {
    fn default() -> Self {
        OnEditor::gd_invalid()
    }
}

impl<T> GodotConvert for OnEditor<Gd<T>>
where
    T: GodotClass,
    Option<<Gd<T> as GodotConvert>::Via>: GodotType,
{
    type Via = Option<<Gd<T> as GodotConvert>::Via>;
}

impl<T> Var for OnEditor<Gd<T>>
where
    T: GodotClass,
{
    fn get_property(&self) -> Self::Via {
        Self::get_property_inner(self)
    }

    fn set_property(&mut self, value: Self::Via) {
        Self::set_property_inner(self, value)
    }
}

/// See [`Gd` Exporting](struct.Gd.html#exporting) section.
impl<T> Export for OnEditor<Gd<T>>
where
    Self: Var,
    T: GodotClass + Bounds<Exportable = bounds::Yes>,
{
    fn export_hint() -> PropertyHintInfo {
        PropertyHintInfo::export_gd::<T>()
    }

    #[doc(hidden)]
    fn as_node_class() -> Option<ClassId> {
        PropertyHintInfo::object_as_node_class::<T>()
    }
}

impl<T: GodotClass> PartialEq for Gd<T> {
    /// ⚠️ Returns whether two `Gd` pointers point to the same object.
    ///
    /// # Panics
    /// When `self` or `other` is dead.
    fn eq(&self, other: &Self) -> bool {
        // Panics when one is dead
        self.instance_id() == other.instance_id()
    }
}

impl<T: GodotClass> Eq for Gd<T> {}

impl<T: GodotClass> Display for Gd<T> {
    fn fmt(&self, f: &mut Formatter<'_>) -> FmtResult {
        classes::display_string(self, f)
    }
}

impl<T: GodotClass> Debug for Gd<T> {
    fn fmt(&self, f: &mut Formatter<'_>) -> FmtResult {
        classes::debug_string(self, f, "Gd")
    }
}

impl<T: GodotClass> std::hash::Hash for Gd<T> {
    /// ⚠️ Hashes this object based on its instance ID.
    ///
    /// # Panics
    /// When `self` is dead.
    fn hash<H: std::hash::Hasher>(&self, state: &mut H) {
        self.instance_id().hash(state);
    }
}

// Gd unwinding across panics does not invalidate any invariants;
// its mutability is anyway present, in the Godot engine.
impl<T: GodotClass> std::panic::UnwindSafe for Gd<T> {}
impl<T: GodotClass> std::panic::RefUnwindSafe for Gd<T> {}<|MERGE_RESOLUTION|>--- conflicted
+++ resolved
@@ -15,13 +15,8 @@
 use crate::builtin::{Callable, GString, NodePath, StringName, Variant};
 use crate::meta::error::{ConvertError, FromFfiError};
 use crate::meta::{
-<<<<<<< HEAD
-    ArrayElement, AsArg, CallContext, ClassName, CowArg, FromGodot, GodotConvert, GodotType,
-    PropertyHintInfo, RefArg, ToGodot,
-=======
     ArrayElement, AsArg, ClassId, FromGodot, GodotConvert, GodotType, PropertyHintInfo, RefArg,
     ToGodot,
->>>>>>> b2a2a588
 };
 use crate::obj::{
     bounds, cap, Bounds, DynGd, GdDerefTarget, GdMut, GdRef, GodotClass, Inherits, InstanceId,
@@ -300,11 +295,7 @@
 
     /// Returns the dynamic class name of the object as `StringName`.
     ///
-<<<<<<< HEAD
-    /// This method retrieves the class name of the object at runtime, which can be different from [`T::class_name()`][GodotClass::class_name]
-=======
     /// This method retrieves the class name of the object at runtime, which can be different from [`T::class_id()`][GodotClass::class_name]
->>>>>>> b2a2a588
     /// if derived classes are involved.
     ///
     /// Unlike [`Object::get_class()`][crate::classes::Object::get_class], this returns `StringName` instead of `GString` and needs no
@@ -592,17 +583,12 @@
     /// `name` is used for the string representation of the closure, which helps with debugging.
     ///
     /// Such a callable will be automatically invalidated by Godot when a linked Object is freed.
-<<<<<<< HEAD
-    /// If you need a Callable which can live indefinitely use [`Callable::from_local_fn()`].
-    pub fn linked_callable<F>(&self, method_name: impl AsArg<GString>, rust_function: F) -> Callable
-=======
     /// If you need a Callable which can live indefinitely, use [`Callable::from_fn()`].
     pub fn linked_callable<R, F>(
         &self,
         method_name: impl AsArg<GString>,
         rust_function: F,
     ) -> Callable
->>>>>>> b2a2a588
     where
         R: ToGodot,
         F: 'static + FnMut(&[&Variant]) -> R,
@@ -895,26 +881,7 @@
     /// let mut shape: Gd<Node> = some_node();
     /// shape.set_owner(Gd::null_arg());
     pub fn null_arg() -> impl AsArg<Option<Gd<T>>> {
-<<<<<<< HEAD
-        // Anonymous struct that creates None for optional object arguments.
-        struct NullGdArg<T>(std::marker::PhantomData<*mut T>);
-
-        impl<T> AsArg<Option<Gd<T>>> for NullGdArg<T>
-        where
-            T: GodotClass,
-        {
-            fn into_arg<'r>(self) -> CowArg<'r, Option<Gd<T>>>
-            where
-                Self: 'r,
-            {
-                CowArg::Owned(None)
-            }
-        }
-
-        NullGdArg(std::marker::PhantomData)
-=======
         meta::NullArg(std::marker::PhantomData)
->>>>>>> b2a2a588
     }
 }
 
@@ -1044,11 +1011,7 @@
         false
     }
 
-<<<<<<< HEAD
-    unsafe fn as_object_arg(&self) -> meta::ObjectArg {
-=======
     fn as_object_arg(&self) -> meta::ObjectArg<'_> {
->>>>>>> b2a2a588
         meta::ObjectArg::from_gd(self)
     }
 }
@@ -1066,33 +1029,6 @@
     }
 }
 
-<<<<<<< HEAD
-/*
-// TODO find a way to generalize AsArg to derived->base conversions without breaking type inference in array![].
-// Possibly we could use a "canonical type" with unambiguous mapping (&Gd<T> -> &Gd<T>, not &Gd<T> -> &Gd<TBase>).
-// See also regression test in array_test.rs.
-
-impl<'r, T, TBase> AsArg<Gd<TBase>> for &'r Gd<T>
-where
-    T: Inherits<TBase>,
-    TBase: GodotClass,
-{
-    #[doc(hidden)] // Repeated despite already hidden in trait; some IDEs suggest this otherwise.
-    fn into_arg<'cow>(self) -> CowArg<'cow, Gd<TBase>>
-    where
-        'r: 'cow, // Original reference must be valid for at least as long as the returned cow.
-    {
-        // Performance: clones unnecessarily, which has overhead for ref-counted objects.
-        // A result of being generic over base objects and allowing T: Inherits<Base> rather than just T == Base.
-        // Was previously `CowArg::Borrowed(self)`. Borrowed() can maybe be specialized for objects, or combined with AsObjectArg.
-
-        CowArg::Owned(self.clone().upcast::<TBase>())
-    }
-}
-*/
-
-=======
->>>>>>> b2a2a588
 impl<T> Default for Gd<T>
 where
     T: cap::GodotDefault + Bounds<Memory = bounds::MemRefCounted>,
