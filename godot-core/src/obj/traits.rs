--- conflicted
+++ resolved
@@ -517,8 +517,6 @@
         BaseMut::new(passive_gd, guard)
     }
 
-<<<<<<< HEAD
-=======
     /// Defers the given closure to run during [idle time](https://docs.godotengine.org/en/stable/classes/class_object.html#class-object-method-call-deferred).
     ///
     /// This is a type-safe alternative to [`Object::call_deferred()`][crate::classes::Object::call_deferred]. The closure receives
@@ -562,7 +560,6 @@
     }
 }
 
->>>>>>> b2a2a588
 /// Implemented for all classes with registered signals, both engine- and user-declared.
 ///
 /// This trait enables the [`Gd::signals()`] method.
@@ -708,10 +705,6 @@
     use super::*;
     use crate::builtin::{StringName, Variant};
     use crate::meta::PropertyInfo;
-<<<<<<< HEAD
-    use crate::obj::{Base, Bounds, Gd};
-=======
->>>>>>> b2a2a588
     use crate::storage::{IntoVirtualMethodReceiver, VirtualMethodReceiver};
 
     /// Trait for all classes that are default-constructible from the Godot engine.
