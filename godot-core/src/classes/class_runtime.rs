--- conflicted
+++ resolved
@@ -184,11 +184,7 @@
     T: GodotClass + Bounds<Declarer = bounds::DeclEngine>,
 {
     let mut obj = unsafe {
-<<<<<<< HEAD
-        let object_ptr = sys::classdb_construct_object(T::class_name().string_sys());
-=======
         let object_ptr = sys::classdb_construct_object(T::class_id().string_sys());
->>>>>>> b2a2a588
         Gd::<T>::from_obj_sys(object_ptr)
     };
     #[cfg(since_api = "4.4")]
@@ -284,11 +280,7 @@
 
     use sys::Global;
 
-<<<<<<< HEAD
-    static CACHE: Global<HashSet<(ClassName, ClassName)>> = Global::default();
-=======
     static CACHE: Global<HashSet<(ClassId, ClassId)>> = Global::default();
->>>>>>> b2a2a588
 
     let mut cache = CACHE.lock();
     let key = (derived, base);
