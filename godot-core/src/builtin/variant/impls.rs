/*
 * Copyright (c) godot-rust; Bromeon and contributors.
 * This Source Code Form is subject to the terms of the Mozilla Public
 * License, v. 2.0. If a copy of the MPL was not distributed with this
 * file, You can obtain one at https://mozilla.org/MPL/2.0/.
 */

use godot_ffi as sys;
use sys::GodotFfi;

use crate::builtin::*;
use crate::global;
use crate::meta::error::{ConvertError, FromVariantError};
use crate::meta::sealed::Sealed;
use crate::meta::{
    ArrayElement, GodotFfiVariant, GodotType, PropertyHintInfo, PropertyInfo, RefArg,
};
use crate::task::{impl_dynamic_send, DynamicSend, IntoDynamicSend, ThreadConfined};

// For godot-cpp, see https://github.com/godotengine/godot-cpp/blob/master/include/godot_cpp/core/type_info.hpp.

// ----------------------------------------------------------------------------------------------------------------------------------------------
// Macro definitions

<<<<<<< HEAD
// Certain types need to be passed as initialized pointers in their from_variant implementations in 4.0. Because
// 4.0 uses `*ptr = value` to return the type, and some types in C++ override `operator=` in C++ in a way
// that requires the pointer to be initialized. But some other types will cause a memory leak in 4.1 if initialized.
//
// Therefore, we can use `init` to indicate when it must be initialized in 4.0.
// TODO(v0.4): see if above comment is still relevant for 4.2+.
=======
// Historical note: In Godot 4.0, certain types needed to be passed as initialized pointers in their from_variant implementations, because
// 4.0 used `*ptr = value` to return the type, and some types in C++ override `operator=` in a way that requires the pointer to be initialized.
// However, those same types would cause memory leaks in Godot 4.1 if pre-initialized. A compat layer `new_with_uninit_or_init()` addressed this.
// As these Godot versions are no longer supported, the current implementation uses `new_with_uninit()` uniformly for all versions.
>>>>>>> b2a2a588
macro_rules! impl_ffi_variant {
    (ref $T:ty, $from_fn:ident, $to_fn:ident $(; $GodotTy:ident)?) => {
        impl_ffi_variant!(@impls by_ref; $T, $from_fn, $to_fn $(; $GodotTy)?);
    };
    ($T:ty, $from_fn:ident, $to_fn:ident $(; $GodotTy:ident)?) => {
        impl_ffi_variant!(@impls by_val; $T, $from_fn, $to_fn $(; $GodotTy)?);
    };

    // Implementations
    (@impls $by_ref_or_val:ident; $T:ty, $from_fn:ident, $to_fn:ident $(; $GodotTy:ident)?) => {
        impl GodotFfiVariant for $T {
            fn ffi_to_variant(&self) -> Variant {
                let variant = unsafe {
                    Variant::new_with_var_uninit(|variant_ptr| {
                        let converter = sys::builtin_fn!($from_fn);
                        converter(variant_ptr, sys::SysPtr::force_mut(self.sys()));
                    })
                };

                variant
            }

            fn ffi_from_variant(variant: &Variant) -> Result<Self, ConvertError> {
                // Type check -- at the moment, a strict match is required.
                if variant.get_type() != Self::VARIANT_TYPE.variant_as_nil() {
                    return Err(FromVariantError::BadType {
                        expected: Self::VARIANT_TYPE.variant_as_nil(),
                        actual: variant.get_type(),
                    }
                    .into_error(variant.clone()));
                }

                let result = unsafe {
                    Self::new_with_uninit(|self_ptr| {
                        let converter = sys::builtin_fn!($to_fn);
                        converter(self_ptr, sys::SysPtr::force_mut(variant.var_sys()));
                    })
                };

                Ok(result)
            }
        }

        impl GodotType for $T {
            type Ffi = Self;
            impl_ffi_variant!(@assoc_to_ffi $by_ref_or_val);

            fn into_ffi(self) -> Self::Ffi {
                self
            }

            fn try_from_ffi(ffi: Self::Ffi) -> Result<Self, ConvertError> {
                Ok(ffi)
            }

            impl_ffi_variant!(@godot_type_name $T $(, $GodotTy)?);
        }

        impl ArrayElement for $T {}
    };

    (@godot_type_name $T:ty) => {
        fn godot_type_name() -> String {
            stringify!($T).into()
        }
    };

    (@godot_type_name $T:ty, $godot_type_name:ident) => {
        fn godot_type_name() -> String {
            stringify!($godot_type_name).into()
        }
    };

    (@assoc_to_ffi by_ref) => {
        type ToFfi<'a> =  RefArg<'a, Self>;

        fn to_ffi(&self) -> Self::ToFfi<'_> {
            RefArg::new(self)
        }
    };

    (@assoc_to_ffi by_val) => {
        type ToFfi<'a> = Self;

        fn to_ffi(&self) -> Self::ToFfi<'_> {
            self.clone()
        }
    };
}

// ----------------------------------------------------------------------------------------------------------------------------------------------
// General impls

#[rustfmt::skip]
#[allow(clippy::module_inception)]
mod impls {
    use super::*;

    // IMPORTANT: the presence/absence of `ref` here should be aligned with the ArgPassing variant
    // used in codegen get_builtin_arg_passing().

    impl_ffi_variant!(bool, bool_to_variant, bool_from_variant);
    impl_ffi_variant!(i64, int_to_variant, int_from_variant; int);
    impl_ffi_variant!(f64, float_to_variant, float_from_variant; float);
    impl_ffi_variant!(Vector2, vector2_to_variant, vector2_from_variant);
    impl_ffi_variant!(Vector3, vector3_to_variant, vector3_from_variant);
    impl_ffi_variant!(Vector4, vector4_to_variant, vector4_from_variant);
    impl_ffi_variant!(Vector2i, vector2i_to_variant, vector2i_from_variant);
    impl_ffi_variant!(Vector3i, vector3i_to_variant, vector3i_from_variant);
    impl_ffi_variant!(Vector4i, vector4i_to_variant, vector4i_from_variant);
    impl_ffi_variant!(Quaternion, quaternion_to_variant, quaternion_from_variant);
    impl_ffi_variant!(Transform2D, transform_2d_to_variant, transform_2d_from_variant);
    impl_ffi_variant!(Transform3D, transform_3d_to_variant, transform_3d_from_variant);
    impl_ffi_variant!(Basis, basis_to_variant, basis_from_variant);
    impl_ffi_variant!(Projection, projection_to_variant, projection_from_variant);
    impl_ffi_variant!(Plane, plane_to_variant, plane_from_variant);
    impl_ffi_variant!(Rect2, rect2_to_variant, rect2_from_variant);
    impl_ffi_variant!(Rect2i, rect2i_to_variant, rect2i_from_variant);
    impl_ffi_variant!(Aabb, aabb_to_variant, aabb_from_variant; AABB);
    impl_ffi_variant!(Color, color_to_variant, color_from_variant);
    impl_ffi_variant!(Rid, rid_to_variant, rid_from_variant; RID);
    impl_ffi_variant!(ref GString, string_to_variant, string_from_variant; String);
    impl_ffi_variant!(ref StringName, string_name_to_variant, string_name_from_variant);
    impl_ffi_variant!(ref NodePath, node_path_to_variant, node_path_from_variant);
    impl_ffi_variant!(ref Dictionary, dictionary_to_variant, dictionary_from_variant);
    impl_ffi_variant!(ref Signal, signal_to_variant, signal_from_variant);
    impl_ffi_variant!(ref Callable, callable_to_variant, callable_from_variant);
}

// ----------------------------------------------------------------------------------------------------------------------------------------------
// Async trait support

impl<T: ArrayElement> Sealed for ThreadConfined<Array<T>> {}

unsafe impl<T: ArrayElement> DynamicSend for ThreadConfined<Array<T>> {
    type Inner = Array<T>;
    fn extract_if_safe(self) -> Option<Self::Inner> {
        self.extract()
    }
}

impl<T: ArrayElement> IntoDynamicSend for Array<T> {
    type Target = ThreadConfined<Array<T>>;
    fn into_dynamic_send(self) -> Self::Target {
        ThreadConfined::new(self)
    }
}

impl_dynamic_send!(
    Send;
    bool, u8, u16, u32, u64, i8, i16, i32, i64, f32, f64
);

impl_dynamic_send!(
    Send;
    StringName, Color, Rid,
    Vector2, Vector2i, Vector2Axis,
    Vector3, Vector3i, Vector3Axis,
    Vector4, Vector4i,
    Rect2, Rect2i, Aabb,
    Transform2D, Transform3D, Basis,
    Plane, Quaternion, Projection
);

impl_dynamic_send!(
    !Send;
    Variant, NodePath, GString, Dictionary, Callable, Signal,
    PackedByteArray, PackedInt32Array, PackedInt64Array, PackedFloat32Array, PackedFloat64Array, PackedStringArray,
    PackedVector2Array, PackedVector3Array, PackedColorArray
);

// This should be kept in sync with crate::registry::signal::variadic.
impl_dynamic_send!(tuple; );
impl_dynamic_send!(tuple; arg1: A1);
impl_dynamic_send!(tuple; arg1: A1, arg2: A2);
impl_dynamic_send!(tuple; arg1: A1, arg2: A2, arg3: A3);
impl_dynamic_send!(tuple; arg1: A1, arg2: A2, arg3: A3, arg4: A4);
impl_dynamic_send!(tuple; arg1: A1, arg2: A2, arg3: A3, arg4: A4, arg5: A5);
impl_dynamic_send!(tuple; arg1: A1, arg2: A2, arg3: A3, arg4: A4, arg5: A5, arg6: A6);
impl_dynamic_send!(tuple; arg1: A1, arg2: A2, arg3: A3, arg4: A4, arg5: A5, arg6: A6, arg7: A7);
impl_dynamic_send!(tuple; arg1: A1, arg2: A2, arg3: A3, arg4: A4, arg5: A5, arg6: A6, arg7: A7, arg8: A8);
impl_dynamic_send!(tuple; arg1: A1, arg2: A2, arg3: A3, arg4: A4, arg5: A5, arg6: A6, arg7: A7, arg8: A8, arg9: A9);

#[cfg(since_api = "4.3")]
mod api_4_3 {
    use crate::task::impl_dynamic_send;

    impl_dynamic_send!(!Send; PackedVector4Array);
}

// ----------------------------------------------------------------------------------------------------------------------------------------------
// Internal verification

// Compile time check that we cover all the Variant types with trait implementations for:
// - IntoDynamicSend
// - DynamicSend
// - GodotType
// - ArrayElement
const _: () = {
    use crate::classes::Object;
    use crate::obj::{Gd, IndexEnum};

    const fn variant_type<T: crate::task::IntoDynamicSend + GodotType + ArrayElement>(
    ) -> VariantType {
        <T::Ffi as sys::GodotFfi>::VARIANT_TYPE.variant_as_nil()
    }

    const NIL: VariantType = variant_type::<Variant>();
    const BOOL: VariantType = variant_type::<bool>();
    const I64: VariantType = variant_type::<i64>();
    const F64: VariantType = variant_type::<f64>();
    const GSTRING: VariantType = variant_type::<GString>();

    const VECTOR2: VariantType = variant_type::<Vector2>();
    const VECTOR2I: VariantType = variant_type::<Vector2i>();
    const RECT2: VariantType = variant_type::<Rect2>();
    const RECT2I: VariantType = variant_type::<Rect2i>();
    const VECTOR3: VariantType = variant_type::<Vector3>();
    const VECTOR3I: VariantType = variant_type::<Vector3i>();
    const TRANSFORM2D: VariantType = variant_type::<Transform2D>();
    const TRANSFORM3D: VariantType = variant_type::<Transform3D>();
    const VECTOR4: VariantType = variant_type::<Vector4>();
    const VECTOR4I: VariantType = variant_type::<Vector4i>();
    const PLANE: VariantType = variant_type::<Plane>();
    const QUATERNION: VariantType = variant_type::<Quaternion>();
    const AABB: VariantType = variant_type::<Aabb>();
    const BASIS: VariantType = variant_type::<Basis>();
    const PROJECTION: VariantType = variant_type::<Projection>();
    const COLOR: VariantType = variant_type::<Color>();
    const STRING_NAME: VariantType = variant_type::<StringName>();
    const NODE_PATH: VariantType = variant_type::<NodePath>();
    const RID: VariantType = variant_type::<Rid>();
    const OBJECT: VariantType = variant_type::<Gd<Object>>();
    const CALLABLE: VariantType = variant_type::<Callable>();
    const SIGNAL: VariantType = variant_type::<Signal>();
    const DICTIONARY: VariantType = variant_type::<Dictionary>();
    const ARRAY: VariantType = variant_type::<VariantArray>();
    const PACKED_BYTE_ARRAY: VariantType = variant_type::<PackedByteArray>();
    const PACKED_INT32_ARRAY: VariantType = variant_type::<PackedInt32Array>();
    const PACKED_INT64_ARRAY: VariantType = variant_type::<PackedInt64Array>();
    const PACKED_FLOAT32_ARRAY: VariantType = variant_type::<PackedFloat32Array>();
    const PACKED_FLOAT64_ARRAY: VariantType = variant_type::<PackedFloat64Array>();
    const PACKED_STRING_ARRAY: VariantType = variant_type::<PackedStringArray>();
    const PACKED_VECTOR2_ARRAY: VariantType = variant_type::<PackedVector2Array>();
    const PACKED_VECTOR3_ARRAY: VariantType = variant_type::<PackedVector3Array>();
    const PACKED_COLOR_ARRAY: VariantType = variant_type::<PackedColorArray>();

    #[cfg(since_api = "4.3")]
    const PACKED_VECTOR4_ARRAY: VariantType = variant_type::<PackedVector4Array>();

    const MAX: i32 = VariantType::ENUMERATOR_COUNT as i32;

    // The matched value is not relevant, we just want to ensure that the full list from 0 to MAX is covered.
    #[deny(unreachable_patterns)]
    match VariantType::STRING {
        VariantType { ord: i32::MIN..0 } => panic!("ord is out of defined range!"),
        NIL => (),
        BOOL => (),
        I64 => (),
        F64 => (),
        GSTRING => (),
        VECTOR2 => (),
        VECTOR2I => (),
        RECT2 => (),
        RECT2I => (),
        VECTOR3 => (),
        VECTOR3I => (),
        TRANSFORM2D => (),
        VECTOR4 => (),
        VECTOR4I => (),
        PLANE => (),
        QUATERNION => (),
        AABB => (),
        BASIS => (),
        TRANSFORM3D => (),
        PROJECTION => (),
        COLOR => (),
        STRING_NAME => (),
        NODE_PATH => (),
        RID => (),
        OBJECT => (),
        CALLABLE => (),
        SIGNAL => (),
        DICTIONARY => (),
        ARRAY => (),
        PACKED_BYTE_ARRAY => (),
        PACKED_INT32_ARRAY => (),
        PACKED_INT64_ARRAY => (),
        PACKED_FLOAT32_ARRAY => (),
        PACKED_FLOAT64_ARRAY => (),
        PACKED_STRING_ARRAY => (),
        PACKED_VECTOR2_ARRAY => (),
        PACKED_VECTOR3_ARRAY => (),
        PACKED_COLOR_ARRAY => (),

        #[cfg(since_api = "4.3")]
        PACKED_VECTOR4_ARRAY => (),
        VariantType { ord: MAX.. } => panic!("ord is out of defined range!"),
    }
};

// ----------------------------------------------------------------------------------------------------------------------------------------------
// Explicit impls

// Unit
impl GodotFfiVariant for () {
    fn ffi_to_variant(&self) -> Variant {
        Variant::nil()
    }

    fn ffi_from_variant(variant: &Variant) -> Result<Self, ConvertError> {
        if variant.is_nil() {
            return Ok(());
        }

        Err(FromVariantError::BadType {
            expected: VariantType::NIL,
            actual: variant.get_type(),
        }
        .into_error(variant.clone()))
    }
}

impl GodotType for () {
    type Ffi = ();
    type ToFfi<'a> = ();

    fn to_ffi(&self) -> Self::ToFfi<'_> {}

    fn into_ffi(self) -> Self::Ffi {}

    fn try_from_ffi(_: Self::Ffi) -> Result<Self, ConvertError> {
        Ok(())
    }

    fn godot_type_name() -> String {
        "Variant".to_string()
    }
}

impl GodotFfiVariant for Variant {
    fn ffi_to_variant(&self) -> Variant {
        self.clone()
    }

    fn ffi_from_variant(variant: &Variant) -> Result<Self, ConvertError> {
        Ok(variant.clone())
    }
}

impl GodotType for Variant {
    type Ffi = Variant;
    type ToFfi<'a> = RefArg<'a, Variant>;

    fn to_ffi(&self) -> Self::ToFfi<'_> {
        RefArg::new(self)
    }

    fn into_ffi(self) -> Self::Ffi {
        self
    }

    fn try_from_ffi(ffi: Self::Ffi) -> Result<Self, ConvertError> {
        Ok(ffi)
    }

    fn param_metadata() -> sys::GDExtensionClassMethodArgumentMetadata {
        sys::GDEXTENSION_METHOD_ARGUMENT_METADATA_NONE
    }

    fn property_info(property_name: &str) -> PropertyInfo {
        PropertyInfo {
            variant_type: Self::VARIANT_TYPE.variant_as_nil(),
            class_id: Self::class_id(),
            property_name: StringName::from(property_name),
            hint_info: PropertyHintInfo::none(),
            usage: global::PropertyUsageFlags::DEFAULT | global::PropertyUsageFlags::NIL_IS_VARIANT,
        }
    }

    fn godot_type_name() -> String {
        "Variant".to_string()
    }
}<|MERGE_RESOLUTION|>--- conflicted
+++ resolved
@@ -22,19 +22,10 @@
 // ----------------------------------------------------------------------------------------------------------------------------------------------
 // Macro definitions
 
-<<<<<<< HEAD
-// Certain types need to be passed as initialized pointers in their from_variant implementations in 4.0. Because
-// 4.0 uses `*ptr = value` to return the type, and some types in C++ override `operator=` in C++ in a way
-// that requires the pointer to be initialized. But some other types will cause a memory leak in 4.1 if initialized.
-//
-// Therefore, we can use `init` to indicate when it must be initialized in 4.0.
-// TODO(v0.4): see if above comment is still relevant for 4.2+.
-=======
 // Historical note: In Godot 4.0, certain types needed to be passed as initialized pointers in their from_variant implementations, because
 // 4.0 used `*ptr = value` to return the type, and some types in C++ override `operator=` in a way that requires the pointer to be initialized.
 // However, those same types would cause memory leaks in Godot 4.1 if pre-initialized. A compat layer `new_with_uninit_or_init()` addressed this.
 // As these Godot versions are no longer supported, the current implementation uses `new_with_uninit()` uniformly for all versions.
->>>>>>> b2a2a588
 macro_rules! impl_ffi_variant {
     (ref $T:ty, $from_fn:ident, $to_fn:ident $(; $GodotTy:ident)?) => {
         impl_ffi_variant!(@impls by_ref; $T, $from_fn, $to_fn $(; $GodotTy)?);
