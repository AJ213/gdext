/*
 * Copyright (c) godot-rust; Bromeon and contributors.
 * This Source Code Form is subject to the terms of the Mozilla Public
 * License, v. 2.0. If a copy of the MPL was not distributed with this
 * file, You can obtain one at https://mozilla.org/MPL/2.0/.
 */

use std::cell::OnceCell;
use std::marker::PhantomData;
use std::{fmt, ptr};

use godot_ffi as sys;
use sys::types::OpaqueDictionary;
use sys::{ffi_methods, interface_fn, GodotFfi};

use crate::builtin::{inner, Variant, VariantArray};
use crate::meta::{ElementType, ExtVariantType, FromGodot, ToGodot};

/// Godot's `Dictionary` type.
///
/// Ordered associative hash-table, mapping keys to values.
///
/// The keys and values of the dictionary are all `Variant`s, so they can be of different types.
/// Variants are designed to be generally cheap to clone. Typed dictionaries are planned in a future godot-rust version.
///
/// Check out the [book](https://godot-rust.github.io/book/godot-api/builtins.html#arrays-and-dictionaries) for a tutorial on dictionaries.
///
/// # Dictionary example
///
/// ```no_run
/// # use godot::prelude::*;
/// // Create empty dictionary and add key-values pairs.
/// let mut dict = Dictionary::new();
/// dict.set("str", "Hello");
/// dict.set("num", 23);
///
/// // Keys don't need to be strings.
/// let coord = Vector2i::new(0, 1);
/// dict.set(coord, "Tile77");
///
/// // Or create the same dictionary in a single expression.
/// let dict = vdict! {
///    "str": "Hello",
///    "num": 23,
///    coord: "Tile77",
/// };
///
/// // Access elements.
/// let value: Variant = dict.at("str");
/// let value: GString = dict.at("str").to(); // Variant::to() extracts GString.
/// let maybe: Option<Variant> = dict.get("absent_key");
///
/// // Iterate over key-value pairs as (Variant, Variant).
/// for (key, value) in dict.iter_shared() {
///     println!("{key} => {value}");
/// }
///
/// // Use typed::<K, V>() to get typed iterators.
/// for (key, value) in dict.iter_shared().typed::<GString, Variant>() {
///     println!("{key} => {value}");
/// }
///
/// // Clone dictionary (shares the reference), and overwrite elements through clone.
/// let mut cloned = dict.clone();
/// cloned.remove("num");
///
/// // Overwrite with set(); use insert() to get the previous value.
/// let prev = cloned.insert("str", "Goodbye"); // prev == Some("Hello")
///
/// // Changes will be reflected in the original dictionary.
/// assert_eq!(dict.at("str"), "Goodbye".to_variant());
/// assert_eq!(dict.get("num"), None);
/// ```
///
/// # Thread safety
///
/// The same principles apply as for [`VariantArray`]. Consult its documentation for details.
///
/// # Godot docs
///
/// [`Dictionary` (stable)](https://docs.godotengine.org/en/stable/classes/class_dictionary.html)
pub struct Dictionary {
    opaque: OpaqueDictionary,

    /// Lazily computed and cached element type information for the key type.
    cached_key_type: OnceCell<ElementType>,

    /// Lazily computed and cached element type information for the value type.
    cached_value_type: OnceCell<ElementType>,
}

impl Dictionary {
    fn from_opaque(opaque: OpaqueDictionary) -> Self {
        Self {
            opaque,
            cached_key_type: OnceCell::new(),
            cached_value_type: OnceCell::new(),
        }
    }

    /// Constructs an empty `Dictionary`.
    pub fn new() -> Self {
        Self::default()
    }

    /// ⚠️ Returns the value for the given key, or panics.
    ///
    /// If you want to check for presence, use [`get()`][Self::get] or [`get_or_nil()`][Self::get_or_nil].
    ///
    /// # Panics
    ///
    /// If there is no value for the given key. Note that this is distinct from a `NIL` value, which is returned as `Variant::nil()`.
    pub fn at<K: ToGodot>(&self, key: K) -> Variant {
        // Code duplication with get(), to avoid third clone (since K: ToGodot takes ownership).

        let key = key.to_variant();
        if self.contains_key(key.clone()) {
            self.get_or_nil(key)
        } else {
            panic!("key {key:?} missing in dictionary: {self:?}")
        }
    }

    /// Returns the value for the given key, or `None`.
    ///
    /// Note that `NIL` values are returned as `Some(Variant::nil())`, while absent values are returned as `None`.
    /// If you want to treat both as `NIL`, use [`get_or_nil()`][Self::get_or_nil].
    ///
    /// When you are certain that a key is present, use [`at()`][`Self::at`] instead.
    ///
    /// This can be combined with Rust's `Option` methods, e.g. `dict.get(key).unwrap_or(default)`.
    pub fn get<K: ToGodot>(&self, key: K) -> Option<Variant> {
        // If implementation is changed, make sure to update at().

        let key = key.to_variant();
        if self.contains_key(key.clone()) {
            Some(self.get_or_nil(key))
        } else {
            None
        }
    }

    /// Returns the value at the key in the dictionary, or `NIL` otherwise.
    ///
    /// This method does not let you differentiate `NIL` values stored as values from absent keys.
    /// If you need that, use [`get()`][`Self::get`] instead.
    ///
    /// When you are certain that a key is present, use [`at()`][`Self::at`] instead.
    ///
    /// _Godot equivalent: `dict.get(key, null)`_
    pub fn get_or_nil<K: ToGodot>(&self, key: K) -> Variant {
        self.as_inner().get(&key.to_variant(), &Variant::nil())
    }

    /// Gets a value and ensures the key is set, inserting default if key is absent.
    ///
    /// If the `key` exists in the dictionary, this behaves like [`get()`][Self::get], and the existing value is returned.
    /// Otherwise, the `default` value is inserted and returned.
    ///
    /// # Compatibility
    /// This function is natively available from Godot 4.3 onwards, we provide a polyfill for older versions.
    ///
    /// _Godot equivalent: `get_or_add`_
    #[doc(alias = "get_or_add")]
    pub fn get_or_insert<K: ToGodot, V: ToGodot>(&mut self, key: K, default: V) -> Variant {
<<<<<<< HEAD
        self.debug_ensure_mutable();
=======
        self.balanced_ensure_mutable();
>>>>>>> b2a2a588

        let key_variant = key.to_variant();
        let default_variant = default.to_variant();

        // Godot 4.3+: delegate to native get_or_add().
        #[cfg(since_api = "4.3")]
        {
            self.as_inner().get_or_add(&key_variant, &default_variant)
        }

        // Polyfill for Godot versions before 4.3.
        #[cfg(before_api = "4.3")]
        {
            if let Some(existing_value) = self.get(key_variant.clone()) {
                existing_value
            } else {
                self.set(key_variant, default_variant.clone());
                default_variant
            }
        }
    }

    /// Returns `true` if the dictionary contains the given key.
    ///
    /// _Godot equivalent: `has`_
    #[doc(alias = "has")]
    pub fn contains_key<K: ToGodot>(&self, key: K) -> bool {
        let key = key.to_variant();
        self.as_inner().has(&key)
    }

    /// Returns `true` if the dictionary contains all the given keys.
    ///
    /// _Godot equivalent: `has_all`_
    #[doc(alias = "has_all")]
    pub fn contains_all_keys(&self, keys: &VariantArray) -> bool {
        self.as_inner().has_all(keys)
    }

    /// Returns the number of entries in the dictionary.
    ///
    /// _Godot equivalent: `size`_
    #[doc(alias = "size")]
    pub fn len(&self) -> usize {
        self.as_inner().size().try_into().unwrap()
    }

    /// Returns true if the dictionary is empty.
    pub fn is_empty(&self) -> bool {
        self.as_inner().is_empty()
    }

    /// Reverse-search a key by its value.
    ///
    /// Unlike Godot, this will return `None` if the key does not exist and `Some(Variant::nil())` the key is `NIL`.
    ///
    /// This operation is rarely needed and very inefficient. If you find yourself needing it a lot, consider
    /// using a `HashMap` or `Dictionary` with the inverse mapping (`V` -> `K`).
    ///
    /// _Godot equivalent: `find_key`_
    #[doc(alias = "find_key")]
    pub fn find_key_by_value<V: ToGodot>(&self, value: V) -> Option<Variant> {
        let key = self.as_inner().find_key(&value.to_variant());

        if !key.is_nil() || self.contains_key(key.clone()) {
            Some(key)
        } else {
            None
        }
    }

    /// Removes all key-value pairs from the dictionary.
    pub fn clear(&mut self) {
        self.balanced_ensure_mutable();

        self.as_inner().clear()
    }

    /// Set a key to a given value.
    ///
    /// If you are interested in the previous value, use [`insert()`][Self::insert] instead.
    ///
    /// _Godot equivalent: `dict[key] = value`_
    pub fn set<K: ToGodot, V: ToGodot>(&mut self, key: K, value: V) {
        self.balanced_ensure_mutable();

        let key = key.to_variant();

        // SAFETY: `self.get_ptr_mut(key)` always returns a valid pointer to a value in the dictionary; either pre-existing or newly inserted.
        unsafe {
            value.to_variant().move_into_var_ptr(self.get_ptr_mut(key));
        }
    }

    /// Insert a value at the given key, returning the previous value for that key (if available).
    ///
    /// If you don't need the previous value, use [`set()`][Self::set] instead.
    #[must_use]
    pub fn insert<K: ToGodot, V: ToGodot>(&mut self, key: K, value: V) -> Option<Variant> {
        self.balanced_ensure_mutable();

        let key = key.to_variant();
        let old_value = self.get(key.clone());
        self.set(key, value);
        old_value
    }

    /// Removes a key from the map, and returns the value associated with
    /// the key if the key was in the dictionary.
    ///
    /// _Godot equivalent: `erase`_
    #[doc(alias = "erase")]
    pub fn remove<K: ToGodot>(&mut self, key: K) -> Option<Variant> {
        self.balanced_ensure_mutable();

        let key = key.to_variant();
        let old_value = self.get(key.clone());
        self.as_inner().erase(&key);
        old_value
    }

    crate::declare_hash_u32_method! {
        /// Returns a 32-bit integer hash value representing the dictionary and its contents.
    }

    #[deprecated = "renamed to `hash_u32`"]
    #[must_use]
    pub fn hash(&self) -> u32 {
        self.as_inner().hash().try_into().unwrap()
    }

    /// Creates a new `Array` containing all the keys currently in the dictionary.
    ///
    /// _Godot equivalent: `keys`_
    #[doc(alias = "keys")]
    pub fn keys_array(&self) -> VariantArray {
        self.as_inner().keys()
    }

    /// Creates a new `Array` containing all the values currently in the dictionary.
    ///
    /// _Godot equivalent: `values`_
    #[doc(alias = "values")]
    pub fn values_array(&self) -> VariantArray {
        self.as_inner().values()
    }

    /// Copies all keys and values from `other` into `self`.
    ///
    /// If `overwrite` is true, it will overwrite pre-existing keys.
    ///
    /// _Godot equivalent: `merge`_
    #[doc(alias = "merge")]
    pub fn extend_dictionary(&mut self, other: &Self, overwrite: bool) {
        self.balanced_ensure_mutable();

        self.as_inner().merge(other, overwrite)
    }

    /// Deep copy, duplicating nested collections.
    ///
    /// All nested arrays and dictionaries are duplicated and will not be shared with the original dictionary.
    /// Note that any `Object`-derived elements will still be shallow copied.
    ///
    /// To create a shallow copy, use [`Self::duplicate_shallow()`] instead.  
    /// To create a new reference to the same dictionary data, use [`clone()`][Clone::clone].
    ///
    /// _Godot equivalent: `dict.duplicate(true)`_
    pub fn duplicate_deep(&self) -> Self {
        self.as_inner().duplicate(true).with_cache(self)
    }

    /// Shallow copy, copying elements but sharing nested collections.
    ///
    /// All dictionary keys and values are copied, but any reference types (such as `Array`, `Dictionary` and `Gd<T>` objects)
    /// will still refer to the same value.
    ///
    /// To create a deep copy, use [`Self::duplicate_deep()`] instead.  
    /// To create a new reference to the same dictionary data, use [`clone()`][Clone::clone].
    ///
    /// _Godot equivalent: `dict.duplicate(false)`_
    pub fn duplicate_shallow(&self) -> Self {
        self.as_inner().duplicate(false).with_cache(self)
    }

    /// Returns an iterator over the key-value pairs of the `Dictionary`.
    ///
    /// The pairs are each of type `(Variant, Variant)`. Each pair references the original `Dictionary`, but instead of a `&`-reference
    /// to key-value pairs as you might expect, the iterator returns a (cheap, shallow) copy of each key-value pair.
    ///
    /// Note that it's possible to modify the `Dictionary` through another reference while iterating over it. This will not result in
    /// unsoundness or crashes, but will cause the iterator to behave in an unspecified way.
    ///
    /// Use `dict.iter_shared().typed::<K, V>()` to iterate over `(K, V)` pairs instead.
    pub fn iter_shared(&self) -> Iter<'_> {
        Iter::new(self)
    }

    /// Returns an iterator over the keys in a `Dictionary`.
    ///
    /// The keys are each of type `Variant`. Each key references the original `Dictionary`, but instead of a `&`-reference to keys pairs
    /// as you might expect, the iterator returns a (cheap, shallow) copy of each key pair.
    ///
    /// Note that it's possible to modify the `Dictionary` through another reference while iterating over it. This will not result in
    /// unsoundness or crashes, but will cause the iterator to behave in an unspecified way.
    ///
    /// Use `dict.keys_shared().typed::<K>()` to iterate over `K` keys instead.
    pub fn keys_shared(&self) -> Keys<'_> {
        Keys::new(self)
    }

    /// Turns the dictionary into a shallow-immutable dictionary.
    ///
    /// Makes the dictionary read-only and returns the original dictionary. Disables modification of the dictionary's contents.
    /// Does not apply to nested content, e.g. elements of nested dictionaries.
    ///
    /// In GDScript, dictionaries are automatically read-only if declared with the `const` keyword.
    ///
    /// # Semantics and alternatives
    /// You can use this in Rust, but the behavior of mutating methods is only validated in a best-effort manner (more than in GDScript though):
    /// some methods like `set()` panic in Debug mode, when used on a read-only dictionary. There is no guarantee that any attempts to change
    /// result in feedback; some may silently do nothing.
    ///
    /// In Rust, you can use shared references (`&Dictionary`) to prevent mutation. Note however that `Clone` can be used to create another
    /// reference, through which mutation can still occur. For deep-immutable dictionaries, you'll need to keep your `Dictionary` encapsulated
    /// or directly use Rust data structures.
    ///
    /// _Godot equivalent: `make_read_only`_
    #[doc(alias = "make_read_only")]
    pub fn into_read_only(self) -> Self {
        self.as_inner().make_read_only();
        self
    }

    /// Returns true if the dictionary is read-only.
    ///
    /// See [`into_read_only()`][Self::into_read_only].
    /// In GDScript, dictionaries are automatically read-only if declared with the `const` keyword.
    pub fn is_read_only(&self) -> bool {
        self.as_inner().is_read_only()
    }

    /// Best-effort mutability check.
    ///
    /// # Panics (safeguards-balanced)
    /// If the dictionary is marked as read-only.
    fn balanced_ensure_mutable(&self) {
        sys::balanced_assert!(
            !self.is_read_only(),
            "mutating operation on read-only dictionary"
        );
    }

    /// Returns the runtime element type information for keys in this dictionary.
    ///
    /// Provides information about Godot typed dictionaries, even though godot-rust currently doesn't implement generics for those.
    ///
    /// The result is generally cached, so feel free to call this method repeatedly.
    ///
    /// # Panics (Debug)
    /// In the astronomically rare case where another extension in Godot modifies a dictionary's key type (which godot-rust already cached as `Untyped`)
    /// via C function `dictionary_set_typed`, thus leading to incorrect cache values. Such bad practice of not typing dictionaries immediately on
    /// construction is not supported, and will not be checked in Release mode.
    #[cfg(since_api = "4.4")]
    pub fn key_element_type(&self) -> ElementType {
        ElementType::get_or_compute_cached(
            &self.cached_key_type,
            || self.as_inner().get_typed_key_builtin(),
            || self.as_inner().get_typed_key_class_name(),
            || self.as_inner().get_typed_key_script(),
        )
    }

    /// Returns the runtime element type information for values in this dictionary.
    ///
    /// Provides information about Godot typed dictionaries, even though godot-rust currently doesn't implement generics for those.
    ///
    /// The result is generally cached, so feel free to call this method repeatedly.
    ///
    /// # Panics (Debug)
    /// In the astronomically rare case where another extension in Godot modifies a dictionary's value type (which godot-rust already cached as `Untyped`)
    /// via C function `dictionary_set_typed`, thus leading to incorrect cache values. Such bad practice of not typing dictionaries immediately on
    /// construction is not supported, and will not be checked in Release mode.
    #[cfg(since_api = "4.4")]
    pub fn value_element_type(&self) -> ElementType {
        ElementType::get_or_compute_cached(
            &self.cached_value_type,
            || self.as_inner().get_typed_value_builtin(),
            || self.as_inner().get_typed_value_class_name(),
            || self.as_inner().get_typed_value_script(),
        )
    }

    #[doc(hidden)]
    pub fn as_inner(&self) -> inner::InnerDictionary<'_> {
        inner::InnerDictionary::from_outer(self)
    }

    /// Get the pointer corresponding to the given key in the dictionary.
    ///
    /// If there exists no value at the given key, a `NIL` variant will be inserted for that key.
    fn get_ptr_mut<K: ToGodot>(&mut self, key: K) -> sys::GDExtensionVariantPtr {
        let key = key.to_variant();

        // Never a null pointer, since entry either existed already or was inserted above.
        // SAFETY: accessing an unknown key _mutably_ creates that entry in the dictionary, with value `NIL`.
        unsafe { interface_fn!(dictionary_operator_index)(self.sys_mut(), key.var_sys()) }
    }

    /// Execute a function that creates a new Dictionary, transferring cached element types if available.
    ///
    /// This is a convenience helper for methods that create new Dictionary instances and want to preserve
    /// cached type information to avoid redundant FFI calls.
    fn with_cache(self, source: &Self) -> Self {
        // Transfer both key and value type caches independently
        ElementType::transfer_cache(&source.cached_key_type, &self.cached_key_type);
        ElementType::transfer_cache(&source.cached_value_type, &self.cached_value_type);
        self
    }
}

// ----------------------------------------------------------------------------------------------------------------------------------------------
// Traits

// SAFETY:
// - `move_return_ptr`
//   Nothing special needs to be done beyond a `std::mem::swap` when returning a Dictionary.
//   So we can just use `ffi_methods`.
//
// - `from_arg_ptr`
//   Dictionaries are properly initialized through a `from_sys` call, but the ref-count should be
//   incremented as that is the callee's responsibility. Which we do by calling
//   `std::mem::forget(dictionary.clone())`.
unsafe impl GodotFfi for Dictionary {
    const VARIANT_TYPE: ExtVariantType = ExtVariantType::Concrete(sys::VariantType::DICTIONARY);

    ffi_methods! { type sys::GDExtensionTypePtr = *mut Opaque; .. }
}

crate::meta::impl_godot_as_self!(Dictionary: ByRef);

impl_builtin_traits! {
    for Dictionary {
        Default => dictionary_construct_default;
        Drop => dictionary_destroy;
        PartialEq => dictionary_operator_equal;
        // No < operator for dictionaries.
        // Hash could be added, but without Eq it's not that useful.
    }
}

impl fmt::Debug for Dictionary {
    fn fmt(&self, f: &mut fmt::Formatter<'_>) -> fmt::Result {
        write!(f, "{:?}", self.to_variant().stringify())
    }
}

impl fmt::Display for Dictionary {
    /// Formats `Dictionary` to match Godot's string representation.
    fn fmt(&self, f: &mut fmt::Formatter<'_>) -> fmt::Result {
        write!(f, "{{ ")?;
        for (count, (key, value)) in self.iter_shared().enumerate() {
            if count != 0 {
                write!(f, ", ")?;
            }
            write!(f, "{key}: {value}")?;
        }
        write!(f, " }}")
    }
}

/// Creates a new reference to the data in this dictionary. Changes to the original dictionary will be
/// reflected in the copy and vice versa.
///
/// To create a (mostly) independent copy instead, see [`Dictionary::duplicate_shallow()`] and
/// [`Dictionary::duplicate_deep()`].
impl Clone for Dictionary {
    fn clone(&self) -> Self {
        // SAFETY: `self` is a valid dictionary, since we have a reference that keeps it alive.
        let result = unsafe {
            Self::new_with_uninit(|self_ptr| {
                let ctor = sys::builtin_fn!(dictionary_construct_copy);
                let args = [self.sys()];
                ctor(self_ptr, args.as_ptr());
            })
        };
        result.with_cache(self)
    }
}

// ----------------------------------------------------------------------------------------------------------------------------------------------
// Conversion traits

/// Creates a dictionary from the given iterator `I` over a `(&K, &V)` key-value pair.
///
/// Each key and value are converted to a `Variant`.
impl<'a, 'b, K, V, I> From<I> for Dictionary
where
    I: IntoIterator<Item = (&'a K, &'b V)>,
    K: ToGodot + 'a,
    V: ToGodot + 'b,
{
    fn from(iterable: I) -> Self {
        iterable
            .into_iter()
            .map(|(key, value)| (key.to_variant(), value.to_variant()))
            .collect()
    }
}

/// Insert iterator range into dictionary.
///
/// Inserts all key-value pairs from the iterator into the dictionary. Previous values for keys appearing
/// in `iter` will be overwritten.
impl<K: ToGodot, V: ToGodot> Extend<(K, V)> for Dictionary {
    fn extend<I: IntoIterator<Item = (K, V)>>(&mut self, iter: I) {
        for (k, v) in iter.into_iter() {
            self.set(k.to_variant(), v.to_variant())
        }
    }
}

impl<K: ToGodot, V: ToGodot> FromIterator<(K, V)> for Dictionary {
    fn from_iter<I: IntoIterator<Item = (K, V)>>(iter: I) -> Self {
        let mut dict = Dictionary::new();
        dict.extend(iter);
        dict
    }
}

// ----------------------------------------------------------------------------------------------------------------------------------------------

/// Internal helper for different iterator impls -- not an iterator itself
struct DictionaryIter<'a> {
    last_key: Option<Variant>,
    dictionary: &'a Dictionary,
    is_first: bool,
    next_idx: usize,
}

impl<'a> DictionaryIter<'a> {
    fn new(dictionary: &'a Dictionary) -> Self {
        Self {
            last_key: None,
            dictionary,
            is_first: true,
            next_idx: 0,
        }
    }

    fn next_key(&mut self) -> Option<Variant> {
        let new_key = if self.is_first {
            self.is_first = false;
            Self::call_init(self.dictionary)
        } else {
            Self::call_next(self.dictionary, self.last_key.take()?)
        };

        if self.next_idx < self.dictionary.len() {
            self.next_idx += 1;
        }

        self.last_key.clone_from(&new_key);
        new_key
    }

    fn next_key_value(&mut self) -> Option<(Variant, Variant)> {
        let key = self.next_key()?;
        if !self.dictionary.contains_key(key.clone()) {
            return None;
        }

        let value = self.dictionary.as_inner().get(&key, &Variant::nil());
        Some((key, value))
    }

    fn size_hint(&self) -> (usize, Option<usize>) {
        // Need to check for underflow in case any entry was removed while
        // iterating (i.e. next_index > dicitonary.len())
        let remaining = usize::saturating_sub(self.dictionary.len(), self.next_idx);

        (remaining, Some(remaining))
    }

    fn call_init(dictionary: &Dictionary) -> Option<Variant> {
        let variant: Variant = Variant::nil();
        let iter_fn = |dictionary, next_value: sys::GDExtensionVariantPtr, valid| unsafe {
            interface_fn!(variant_iter_init)(dictionary, sys::SysPtr::as_uninit(next_value), valid)
        };

        Self::ffi_iterate(iter_fn, dictionary, variant)
    }

    fn call_next(dictionary: &Dictionary, last_key: Variant) -> Option<Variant> {
        let iter_fn = |dictionary, next_value, valid| unsafe {
            interface_fn!(variant_iter_next)(dictionary, next_value, valid)
        };

        Self::ffi_iterate(iter_fn, dictionary, last_key)
    }

    /// Calls the provided Godot FFI function, in order to iterate the current state.
    ///
    /// # Safety:
    /// `iter_fn` must point to a valid function that interprets the parameters according to their type specification.
    fn ffi_iterate(
        iter_fn: unsafe fn(
            sys::GDExtensionConstVariantPtr,
            sys::GDExtensionVariantPtr,
            *mut sys::GDExtensionBool,
        ) -> sys::GDExtensionBool,
        dictionary: &Dictionary,
        mut next_value: Variant,
    ) -> Option<Variant> {
        let dictionary = dictionary.to_variant();
        let mut valid_u8: u8 = 0;

        // SAFETY:
        // `dictionary` is a valid `Dictionary` since we have a reference to it,
        //    so this will call the implementation for dictionaries.
        // `last_key` is an initialized and valid `Variant`, since we own a copy of it.
        let has_next = unsafe {
            iter_fn(
                dictionary.var_sys(),
                next_value.var_sys_mut(),
                ptr::addr_of_mut!(valid_u8),
            )
        };
        let valid = u8_to_bool(valid_u8);
        let has_next = u8_to_bool(has_next);

        if has_next {
            assert!(valid);
            Some(next_value)
        } else {
            None
        }
    }
}

// ----------------------------------------------------------------------------------------------------------------------------------------------

/// Iterator over key-value pairs in a [`Dictionary`].
///
/// See [`Dictionary::iter_shared()`] for more information about iteration over dictionaries.
pub struct Iter<'a> {
    iter: DictionaryIter<'a>,
}

impl<'a> Iter<'a> {
    fn new(dictionary: &'a Dictionary) -> Self {
        Self {
            iter: DictionaryIter::new(dictionary),
        }
    }

    /// Creates an iterator that converts each `(Variant, Variant)` key-value pair into a `(K, V)` key-value
    /// pair, panicking upon conversion failure.
    pub fn typed<K: FromGodot, V: FromGodot>(self) -> TypedIter<'a, K, V> {
        TypedIter::from_untyped(self)
    }
}

impl Iterator for Iter<'_> {
    type Item = (Variant, Variant);

    fn next(&mut self) -> Option<Self::Item> {
        self.iter.next_key_value()
    }

    fn size_hint(&self) -> (usize, Option<usize>) {
        self.iter.size_hint()
    }
}

// ----------------------------------------------------------------------------------------------------------------------------------------------

/// Iterator over keys in a [`Dictionary`].
///
/// See [`Dictionary::keys_shared()`] for more information about iteration over dictionaries.
pub struct Keys<'a> {
    iter: DictionaryIter<'a>,
}

impl<'a> Keys<'a> {
    fn new(dictionary: &'a Dictionary) -> Self {
        Self {
            iter: DictionaryIter::new(dictionary),
        }
    }

    /// Creates an iterator that will convert each `Variant` key into a key of type `K`,
    /// panicking upon failure to convert.
    pub fn typed<K: FromGodot>(self) -> TypedKeys<'a, K> {
        TypedKeys::from_untyped(self)
    }

    /// Returns an array of the keys.
    pub fn array(self) -> VariantArray {
        // Can only be called
        assert!(self.iter.is_first);
        self.iter.dictionary.keys_array()
    }
}

impl Iterator for Keys<'_> {
    type Item = Variant;

    fn next(&mut self) -> Option<Self::Item> {
        self.iter.next_key()
    }

    fn size_hint(&self) -> (usize, Option<usize>) {
        self.iter.size_hint()
    }
}

// ----------------------------------------------------------------------------------------------------------------------------------------------

/// [`Dictionary`] iterator that converts each key-value pair into a typed `(K, V)`.
///
/// See [`Dictionary::iter_shared()`] for more information about iteration over dictionaries.
pub struct TypedIter<'a, K, V> {
    iter: DictionaryIter<'a>,
    _k: PhantomData<K>,
    _v: PhantomData<V>,
}

impl<'a, K, V> TypedIter<'a, K, V> {
    fn from_untyped(value: Iter<'a>) -> Self {
        Self {
            iter: value.iter,
            _k: PhantomData,
            _v: PhantomData,
        }
    }
}

impl<K: FromGodot, V: FromGodot> Iterator for TypedIter<'_, K, V> {
    type Item = (K, V);

    fn next(&mut self) -> Option<Self::Item> {
        self.iter
            .next_key_value()
            .map(|(key, value)| (K::from_variant(&key), V::from_variant(&value)))
    }

    fn size_hint(&self) -> (usize, Option<usize>) {
        self.iter.size_hint()
    }
}

// ----------------------------------------------------------------------------------------------------------------------------------------------

/// [`Dictionary`] iterator that converts each key into a typed `K`.
///
/// See [`Dictionary::iter_shared()`] for more information about iteration over dictionaries.
pub struct TypedKeys<'a, K> {
    iter: DictionaryIter<'a>,
    _k: PhantomData<K>,
}

impl<'a, K> TypedKeys<'a, K> {
    fn from_untyped(value: Keys<'a>) -> Self {
        Self {
            iter: value.iter,
            _k: PhantomData,
        }
    }
}

impl<K: FromGodot> Iterator for TypedKeys<'_, K> {
    type Item = K;

    fn next(&mut self) -> Option<Self::Item> {
        self.iter.next_key().map(|k| K::from_variant(&k))
    }

    fn size_hint(&self) -> (usize, Option<usize>) {
        self.iter.size_hint()
    }
}

// ----------------------------------------------------------------------------------------------------------------------------------------------
// Helper functions

fn u8_to_bool(u: u8) -> bool {
    match u {
        0 => false,
        1 => true,
        _ => panic!("Invalid boolean value {u}"),
    }
}

// ----------------------------------------------------------------------------------------------------------------------------------------------

/// Constructs [`Dictionary`] literals, close to Godot's own syntax.
///
/// Any value can be used as a key, but to use an expression you need to surround it
/// in `()` or `{}`.
///
/// # Example
/// ```no_run
/// use godot::builtin::{vdict, Variant};
///
/// let key = "my_key";
/// let d = vdict! {
///     "key1": 10,
///     "another": Variant::nil(),
///     key: true,
///     (1 + 2): "final",
/// };
/// ```
///
/// # See also
///
/// For arrays, similar macros [`array!`][macro@crate::builtin::array] and [`varray!`][macro@crate::builtin::varray] exist.
#[macro_export]
macro_rules! vdict {
    ($($key:tt: $value:expr),* $(,)?) => {
        {
            let mut d = $crate::builtin::Dictionary::new();
            $(
                // `cargo check` complains that `(1 + 2): true` has unused parens, even though it's not
                // possible to omit the parens.
                #[allow(unused_parens)]
                d.set($key, $value);
            )*
            d
        }
    };
}

#[macro_export]
#[deprecated = "Migrate to `vdict!`. The name `dict!` will be used in the future for typed dictionaries."]
macro_rules! dict {
    ($($key:tt: $value:expr),* $(,)?) => {
        $crate::vdict!(
            $($key: $value),*
        )
    };
}<|MERGE_RESOLUTION|>--- conflicted
+++ resolved
@@ -163,11 +163,7 @@
     /// _Godot equivalent: `get_or_add`_
     #[doc(alias = "get_or_add")]
     pub fn get_or_insert<K: ToGodot, V: ToGodot>(&mut self, key: K, default: V) -> Variant {
-<<<<<<< HEAD
-        self.debug_ensure_mutable();
-=======
         self.balanced_ensure_mutable();
->>>>>>> b2a2a588
 
         let key_variant = key.to_variant();
         let default_variant = default.to_variant();
