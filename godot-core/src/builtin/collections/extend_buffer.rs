/*
 * Copyright (c) godot-rust; Bromeon and contributors.
 * This Source Code Form is subject to the terms of the Mozilla Public
 * License, v. 2.0. If a copy of the MPL was not distributed with this
 * file, You can obtain one at https://mozilla.org/MPL/2.0/.
 */

use std::mem::MaybeUninit;
use std::ptr;

use crate::sys;

/// A fixed-size buffer that does not do any allocations, and can hold up to `N` elements of type `T`.
///
/// This is used to implement [`PackedArray::extend()`][crate::builtin::PackedArray::extend] in an efficient way, because it forms a middle
/// ground between repeated `push()` calls (slow) and first collecting the entire `Iterator` into a `Vec` (faster, but takes more memory).
<<<<<<< HEAD
///
/// Note that `N` must not be 0 for the buffer to be useful.
///
=======
///
/// Note that `N` must not be 0 for the buffer to be useful.
///
>>>>>>> b2a2a588
/// The public API is implemented via the trait [`ExtendBufferTrait<T>`]. This is a necessity for generic programming, since Rust does not
/// permit using the const-generic `N` in generic functions.
#[doc(hidden)] // Public; used in associated type [`PackedArrayElement::ExtendBuffer`][crate::meta::PackedArrayElement::ExtendBuffer].
pub struct ExtendBuffer<T, const N: usize> {
    buf: [MaybeUninit<T>; N],
    len: usize,
}

impl<T, const N: usize> Default for ExtendBuffer<T, N> {
    fn default() -> Self {
        Self {
            buf: [const { MaybeUninit::uninit() }; N],
            len: 0,
        }
    }
}

impl<T, const N: usize> ExtendBufferTrait<T> for ExtendBuffer<T, N> {
    /// Appends the given value to the buffer.
    ///
    /// # Panics
    /// If the buffer is full.
    fn push(&mut self, value: T) {
        self.buf[self.len].write(value);
        self.len += 1;
    }

    /// Returns `true` iff the buffer is full.
    fn is_full(&self) -> bool {
        self.len == N
    }

    /// Returns a slice of all initialized elements in the buffer, and sets the length of the buffer back to 0.
    ///
    /// It is the caller's responsibility to ensure that all elements in the returned slice get dropped!
    fn drain_as_mut_slice(&mut self) -> &mut [T] {
        // Prevent panic in self.buf[0] below.
        if N == 0 {
            return &mut [];
        }
        sys::strict_assert!(self.len <= N);

        let len = self.len;
        self.len = 0;

        // MaybeUninit::slice_assume_init_ref() could be used here instead, but it's experimental.
        //
        // SAFETY:
        // - The pointer is non-null, valid and aligned.
        // - `len` elements are always initialized.
        // - The memory is not accessed through any other pointer, because we hold a `&mut` reference to `self`.
        // - `len * mem::size_of::<T>()` is no larger than `isize::MAX`, otherwise the `buf` slice could not have existed either.
        unsafe { std::slice::from_raw_parts_mut(self.buf[0].as_mut_ptr(), len) }
    }
}

impl<T, const N: usize> Drop for ExtendBuffer<T, N> {
    fn drop(&mut self) {
        // Prevent panic in self.buf[0] below.
        if N == 0 {
            return;
        }
        sys::strict_assert!(self.len <= N);

        // SAFETY: `slice_from_raw_parts_mut` by itself is not unsafe, but to make the resulting slice safe to use:
        // - `self.buf[0]` is a valid pointer, exactly `self.len` elements are initialized.
        // - The pointer is not aliased since we have an exclusive `&mut self`.
        let slice = ptr::slice_from_raw_parts_mut(self.buf[0].as_mut_ptr(), self.len);

        // SAFETY: the value is valid because the `slice_from_raw_parts_mut` requirements are met,
        // and there is no other way to access the value.
        unsafe {
            ptr::drop_in_place(slice);
        }
    }
}

#[test]
fn test_extend_buffer_drop() {
    // We use an `Rc` to test the buffer's `drop` behavior.
    use std::rc::Rc;

    let mut buf = ExtendBuffer::<Rc<i32>, 1>::default();
    let value = Rc::new(42);
    buf.push(Rc::clone(&value));

    // The buffer contains one strong reference, this function contains another.
    assert_eq!(Rc::strong_count(&value), 2);

    let slice = buf.drain_as_mut_slice();

    // The strong reference has been returned in the slice, but not dropped.
    assert_eq!(Rc::strong_count(&value), 2);

    // SAFETY:
    // - The slice returned by `drain_as_mut_slice` is valid, and therefore so is its first element.
    // - There is no way to access parts of `slice[0]` while `drop_in_place` is executing.
    unsafe {
        ptr::drop_in_place(&mut slice[0]);
    }

    // The reference held by the slice has now been dropped.
    assert_eq!(Rc::strong_count(&value), 1);

    drop(buf);

    // The buffer has not dropped another reference.
    assert_eq!(Rc::strong_count(&value), 1);
}

/// Trait abstracting ExtendBuffer operations for different buffer sizes.
///
/// This is necessary because Rust can currently not use `N` const-generic in a generic function:
/// `error[E0401]: can't use generic parameters from outer item`
#[doc(hidden)] // Public; used in associated type [`PackedArrayElement::ExtendBuffer`][crate::meta::PackedArrayElement::ExtendBuffer].
pub trait ExtendBufferTrait<T> {
    fn push(&mut self, value: T);
    fn is_full(&self) -> bool;
    fn drain_as_mut_slice(&mut self) -> &mut [T];
}<|MERGE_RESOLUTION|>--- conflicted
+++ resolved
@@ -14,15 +14,9 @@
 ///
 /// This is used to implement [`PackedArray::extend()`][crate::builtin::PackedArray::extend] in an efficient way, because it forms a middle
 /// ground between repeated `push()` calls (slow) and first collecting the entire `Iterator` into a `Vec` (faster, but takes more memory).
-<<<<<<< HEAD
 ///
 /// Note that `N` must not be 0 for the buffer to be useful.
 ///
-=======
-///
-/// Note that `N` must not be 0 for the buffer to be useful.
-///
->>>>>>> b2a2a588
 /// The public API is implemented via the trait [`ExtendBufferTrait<T>`]. This is a necessity for generic programming, since Rust does not
 /// permit using the const-generic `N` in generic functions.
 #[doc(hidden)] // Public; used in associated type [`PackedArrayElement::ExtendBuffer`][crate::meta::PackedArrayElement::ExtendBuffer].
