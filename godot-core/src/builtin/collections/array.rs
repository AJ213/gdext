--- conflicted
+++ resolved
@@ -12,20 +12,13 @@
 use godot_ffi as sys;
 use sys::{ffi_methods, interface_fn, GodotFfi};
 
-<<<<<<< HEAD
-=======
 use crate::builtin::iter::ArrayFunctionalOps;
->>>>>>> b2a2a588
 use crate::builtin::*;
 use crate::meta;
 use crate::meta::error::{ConvertError, FromGodotError, FromVariantError};
 use crate::meta::signed_range::SignedRange;
 use crate::meta::{
-<<<<<<< HEAD
-    element_godot_type_name, element_variant_type, ArrayElement, AsArg, ClassName, ElementType,
-=======
     element_godot_type_name, element_variant_type, ArrayElement, AsArg, ClassId, ElementType,
->>>>>>> b2a2a588
     ExtVariantType, FromGodot, GodotConvert, GodotFfiVariant, GodotType, PropertyHintInfo, RefArg,
     ToGodot,
 };
@@ -545,14 +538,8 @@
         // SAFETY: duplicate() returns a typed array with the same type as Self, and all values are taken from `self` so have the right type
         let duplicate: Self = unsafe { self.as_inner().duplicate(false) };
 
-<<<<<<< HEAD
-        // SAFETY: duplicate() returns a typed array with the same type as Self, and all values are taken from `self` so have the right type.
-        let result = unsafe { duplicate.assume_type() };
-        result.with_cache(self)
-=======
         // Note: cache is being set while initializing the duplicate as a return value for above call.
         duplicate
->>>>>>> b2a2a588
     }
 
     /// Returns a deep copy of the array. All nested arrays and dictionaries are duplicated and
@@ -565,14 +552,8 @@
         // SAFETY: duplicate() returns a typed array with the same type as Self, and all values are taken from `self` so have the right type
         let duplicate: Self = unsafe { self.as_inner().duplicate(true) };
 
-<<<<<<< HEAD
-        // SAFETY: duplicate() returns a typed array with the same type as Self, and all values are taken from `self` so have the right type.
-        let result = unsafe { duplicate.assume_type() };
-        result.with_cache(self)
-=======
         // Note: cache is being set while initializing the duplicate as a return value for above call.
         duplicate
->>>>>>> b2a2a588
     }
 
     /// Returns a sub-range `begin..end` as a new `Array`.
@@ -610,13 +591,7 @@
         // SAFETY: slice() returns a typed array with the same type as Self, and all values are taken from `self` so have the right type.
         let subarray: Self = unsafe { self.as_inner().slice(begin, end, step as i64, deep) };
 
-<<<<<<< HEAD
-        // SAFETY: slice() returns a typed array with the same type as Self.
-        let result = unsafe { subarray.assume_type() };
-        result.with_cache(self)
-=======
         subarray
->>>>>>> b2a2a588
     }
 
     /// Returns an iterator over the elements of the `Array`. Note that this takes the array
@@ -721,15 +696,10 @@
     /// If the value is found, returns `Ok(index)` with its index. Otherwise, returns `Err(index)`, where `index` is the insertion index
     /// that would maintain sorting order.
     ///
-<<<<<<< HEAD
-    /// Calling `bsearch_by` on an unsorted array results in unspecified behavior. Consider using [`sort_by()`] to ensure
-    /// the sorting order is compatible with your callable's ordering.
-=======
     /// Calling `bsearch_by` on an unsorted array results in unspecified behavior. Consider using [`sort_unstable_by()`][Self::sort_unstable_by]
     /// to ensure the sorting order is compatible with your callable's ordering.
     ///
     /// See also: [`bsearch()`][Self::bsearch], [`functional_ops().bsearch_custom()`][ArrayFunctionalOps::bsearch_custom].
->>>>>>> b2a2a588
     pub fn bsearch_by<F>(&self, mut func: F) -> Result<usize, usize>
     where
         F: FnMut(&T) -> cmp::Ordering + 'static,
@@ -803,11 +773,8 @@
     /// The sorting algorithm used is not [stable](https://en.wikipedia.org/wiki/Sorting_algorithm#Stability).
     /// This means that values considered equal may have their order changed when using `sort_unstable_by()`. For most variant types,
     /// this distinction should not matter though.
-<<<<<<< HEAD
-=======
     ///
     /// See also: [`sort_unstable()`][Self::sort_unstable], [`sort_unstable_custom()`][Self::sort_unstable_custom].
->>>>>>> b2a2a588
     pub fn sort_unstable_by<F>(&mut self, mut func: F)
     where
         F: FnMut(&T, &T) -> cmp::Ordering,
@@ -1004,11 +971,7 @@
     }
 
     /// Validates that all elements in this array can be converted to integers of type `T`.
-<<<<<<< HEAD
-    #[cfg(debug_assertions)]
-=======
     #[cfg(safeguards_strict)]
->>>>>>> b2a2a588
     pub(crate) fn debug_validate_int_elements(&self) -> Result<(), ConvertError> {
         // SAFETY: every element is internally represented as Variant.
         let canonical_array = unsafe { self.assume_type_ref::<Variant>() };
@@ -1030,11 +993,7 @@
     }
 
     // No-op in Release. Avoids O(n) conversion checks, but still panics on access.
-<<<<<<< HEAD
-    #[cfg(not(debug_assertions))]
-=======
     #[cfg(not(safeguards_strict))]
->>>>>>> b2a2a588
     pub(crate) fn debug_validate_int_elements(&self) -> Result<(), ConvertError> {
         Ok(())
     }
@@ -1071,11 +1030,7 @@
         if let (ElementType::ScriptClass(_), ElementType::Class(expected_class)) =
             (&self_ty, &target_ty)
         {
-<<<<<<< HEAD
-            if let Some(actual_base_class) = self_ty.class_name() {
-=======
             if let Some(actual_base_class) = self_ty.class_id() {
->>>>>>> b2a2a588
                 if actual_base_class == *expected_class {
                     return Ok(self);
                 }
@@ -1094,18 +1049,6 @@
     /// # Safety
     /// Must only be called once, directly after creation.
     unsafe fn init_inner_type(&mut self) {
-<<<<<<< HEAD
-        debug_assert!(self.is_empty());
-        debug_assert!(
-            self.cached_element_type.get().is_none(),
-            "init_inner_type() called twice"
-        );
-
-        // Immediately set cache to static type.
-        let elem_ty = ElementType::of::<T>();
-        let _ = self.cached_element_type.set(elem_ty);
-
-=======
         sys::strict_assert!(self.is_empty());
         sys::strict_assert!(
             self.cached_element_type.get().is_none(),
@@ -1116,20 +1059,14 @@
         let elem_ty = ElementType::of::<T>();
         let _ = self.cached_element_type.set(elem_ty);
 
->>>>>>> b2a2a588
         if elem_ty.is_typed() {
             let script = Variant::nil();
 
             // A bit contrived because empty StringName is lazy-initialized but must also remain valid.
             #[allow(unused_assignments)]
             let mut empty_string_name = None;
-<<<<<<< HEAD
-            let class_name = if let Some(class_name) = elem_ty.class_name() {
-                class_name.string_sys()
-=======
             let class_name = if let Some(class_id) = elem_ty.class_id() {
                 class_id.string_sys()
->>>>>>> b2a2a588
             } else {
                 empty_string_name = Some(StringName::default());
                 // as_ref() crucial here -- otherwise the StringName is dropped.
