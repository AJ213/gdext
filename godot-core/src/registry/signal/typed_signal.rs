--- conflicted
+++ resolved
@@ -16,30 +16,6 @@
 use crate::meta::{InParamTuple, ObjectToOwned, UniformObjectDeref};
 use crate::obj::{Gd, GodotClass, WithSignals};
 use crate::registry::signal::signal_receiver::{IndirectSignalReceiver, SignalReceiver};
-<<<<<<< HEAD
-
-// TODO(v0.4): find more general name for trait.
-/// Object part of the signal receiver (handler).
-///
-/// Functionality overlaps partly with [`meta::AsObjectArg`] and [`meta::AsArg<ObjectArg>`]. Can however not directly be replaced
-/// with `AsObjectArg`, since that allows nullability and doesn't require `&mut T`. Maybe there's a way to reuse them though.
-pub trait ToSignalObj<C: GodotClass> {
-    fn to_signal_obj(&self) -> Gd<C>;
-}
-
-impl<C: GodotClass> ToSignalObj<C> for Gd<C> {
-    fn to_signal_obj(&self) -> Gd<C> {
-        self.clone()
-    }
-}
-
-impl<C: WithBaseField> ToSignalObj<C> for C {
-    fn to_signal_obj(&self) -> Gd<C> {
-        WithBaseField::to_gd(self)
-    }
-}
-=======
->>>>>>> b2a2a588
 
 // ----------------------------------------------------------------------------------------------------------------------------------------------
 
