/*
 * Copyright (c) godot-rust; Bromeon and contributors.
 * This Source Code Form is subject to the terms of the Mozilla Public
 * License, v. 2.0. If a copy of the MPL was not distributed with this
 * file, You can obtain one at https://mozilla.org/MPL/2.0/.
 */

// Code duplication: while there is some overlap with godot-macros/signal.rs for #[signal] handling, this file here is quite a bit simpler,
// as it only deals with predefined signal definitions (no user-defined #[cfg], visibility, etc). On the other hand, there is documentation
// for these signals, and integration is slightly different due to lack of WithBaseField trait. Nonetheless, some parts could potentially
// be extracted into a future crate shared by godot-codegen and godot-macros.

<<<<<<< HEAD
=======
// TODO(v0.5): signal parameters are Gd<T> instead of conservatively Option<Gd<T>>, which is a bug.

>>>>>>> b2a2a588
use proc_macro2::{Ident, TokenStream};
use quote::{format_ident, quote};

use crate::context::Context;
use crate::conv;
use crate::models::domain::{Class, ClassLike, ClassSignal, FnParam, ModName, RustTy, TyName};
use crate::util::{ident, safe_ident};

pub struct SignalCodegen {
    pub signal_code: TokenStream,
    pub has_own_signals: bool,
}

pub fn make_class_signals(
    class: &Class,
    signals: &[ClassSignal],
    ctx: &mut Context,
) -> SignalCodegen {
    let all_params: Vec<SignalParams> = signals
        .iter()
        .map(|s| SignalParams::new(&s.parameters))
        .collect();

    let class_name = class.name();

    // If no signals are defined in current class, walk up until we find some.
    let (own_collection_struct, nearest_collection_name, nearest_class, has_own_signals);
    if signals.is_empty() {
        // Use the nearest base class that *has* signals, and store its collection name.
        let nearest = ctx.find_nearest_base_with_signals(class_name);

        // Doesn't define own collection struct if no signals are present (note that WithSignals is still implemented).
        own_collection_struct = TokenStream::new();
        nearest_collection_name = make_collection_name(&nearest);
        nearest_class = Some(nearest);
        has_own_signals = false;
    } else {
        let (code, name) = make_signal_collection(class, signals, &all_params);

        own_collection_struct = code;
        nearest_collection_name = name;
        nearest_class = None;
        has_own_signals = true;
    };

    let signal_types = signals
        .iter()
        .zip(all_params.iter())
        .map(|(signal, params)| make_signal_individual_struct(signal, params));

    let with_signals_impl =
        make_with_signals_impl(class_name, &nearest_collection_name, nearest_class.as_ref());

    let deref_impl =
        has_own_signals.then(|| make_upcast_deref_impl(class_name, &nearest_collection_name));

    let code = quote! {
        pub use signals::*;

        mod signals {
            use crate::obj::{Gd, GodotClass};
            use super::re_export::#class_name;
            use crate::registry::signal::TypedSignal;
            use super::*;

            // These may be empty if the class doesn't define any signals itself.
            #own_collection_struct
            #( #signal_types )*

            // These are always present.
            #with_signals_impl
            #deref_impl
        }
    };

    SignalCodegen {
        signal_code: code,
        has_own_signals,
    }
}

/// Creates `impl WithSignals`.
///
/// Present for every single class, as every class has at least inherited signals (since `Object` has some).
fn make_with_signals_impl(
    class_name: &TyName,
    collection_struct_name: &Ident,
    nearest_class: Option<&TyName>, // None if own class has signals.
) -> TokenStream {
    let base_use_statement = quote! { use crate::obj::WithSignals; };
    let use_statement = if let Some(nearest_class) = nearest_class {
        let module_name = ModName::from_godot(&nearest_class.godot_ty);
        quote! {
            #base_use_statement
            use crate::classes::#module_name::#collection_struct_name;
        }
    } else {
        base_use_statement
    };

    quote! {
        #use_statement
        impl WithSignals for #class_name {
            type SignalCollection<'c, C: WithSignals> = #collection_struct_name<'c, C>;
            type __SignalObj<'c> = Gd<Self>;
            // type __SignalObj<'c, C: WithSignals> = Gd<Self>;

            // During construction, C = Self.
            #[doc(hidden)]
            fn __signals_from_external(gd_ref: & Gd<Self>) -> Self::SignalCollection<'_, Self> {
                Self::SignalCollection {
                    __internal_obj: Some(gd_ref.clone()),
                }
            }
        }
    }
}

// Used outside, to document class with links to this type.
pub fn make_collection_name(class_name: &TyName) -> Ident {
    format_ident!("SignalsOf{}", class_name.rust_ty)
}

fn make_individual_struct_name(signal_name: &str) -> Ident {
    let signal_pascal_name = conv::to_pascal_case(signal_name);
    format_ident!("Sig{}", signal_pascal_name)
}

fn make_signal_collection(
    class: &Class,
    signals: &[ClassSignal],
    params: &[SignalParams],
) -> (TokenStream, Ident) {
    debug_assert!(!signals.is_empty()); // checked outside

    let class_name = class.name();
    let collection_struct_name = make_collection_name(class_name);

    let provider_methods = signals.iter().zip(params).map(|(sig, params)| {
        let signal_name_str = &sig.name;
        let signal_name = ident(&sig.name);
        let individual_struct_name = make_individual_struct_name(&sig.name);
        let provider_docs = format!("Signature: `({})`", params.formatted_types);

        quote! {
            // Important to return lifetime 'c here, not '_.
            #[doc = #provider_docs]
            pub fn #signal_name(&mut self) -> #individual_struct_name<'c, C> {
                #individual_struct_name {
                    typed: TypedSignal::extract(&mut self.__internal_obj, #signal_name_str)
                }
            }
        }
    });

    let collection_docs = format!(
        "A collection of signals for the [`{c}`][crate::classes::{c}] class.",
        c = class_name.rust_ty
    );

    let code = quote! {
        #[doc = #collection_docs]
        // C is needed for signals of derived classes that are upcast via Deref; C in that class is the derived class.
        pub struct #collection_struct_name<'c, C: WithSignals /* = #class_name */> {
            #[doc(hidden)]
            pub(crate) __internal_obj: Option<C::__SignalObj<'c>>,
        }

        impl<'c, C: WithSignals> #collection_struct_name<'c, C> {
            #( #provider_methods )*
        }
    };

    (code, collection_struct_name)
}

fn make_upcast_deref_impl(class_name: &TyName, collection_struct_name: &Ident) -> TokenStream {
    // Root of hierarchy, no "upcast" derefs.
    if class_name.rust_ty == "Object" {
        return TokenStream::new();
    }

    quote! {
         impl<'c, C: WithSignals> std::ops::Deref for #collection_struct_name<'c, C> {
            // The whole upcast mechanism is based on C remaining the same even through upcast.
            type Target = <
                <
                    #class_name as crate::obj::GodotClass
                >::Base as WithSignals
            >::SignalCollection<'c, C>;

            fn deref(&self) -> &Self::Target {
                type Derived = #class_name;
                crate::private::signal_collection_to_base::<C, Derived>(self)
            }
        }

        impl<'c, C: WithSignals> std::ops::DerefMut for #collection_struct_name<'c, C> {
            fn deref_mut(&mut self) -> &mut Self::Target {
                type Derived = #class_name;
                crate::private::signal_collection_to_base_mut::<C, Derived>(self)
            }
        }
    }
}

fn make_signal_individual_struct(signal: &ClassSignal, params: &SignalParams) -> TokenStream {
    let individual_struct_name = make_individual_struct_name(&signal.name);

    let SignalParams {
        param_list,
        type_list,
        name_list,
        ..
    } = params;

    // let class_name = &signal.surrounding_class;
    // let class_ty = quote! { #class_name };
    let param_tuple = quote! { ( #type_list ) };
    let typed_name = format_ident!("Typed{}", individual_struct_name);

    // Embedded in `mod signals`.
    quote! {
        // Reduce tokens to parse by reusing this type definitions.
        type #typed_name<'c, C> = TypedSignal<'c, C, #param_tuple>;

        pub struct #individual_struct_name<'c, C: WithSignals /* = #class_ty */> {
           typed: #typed_name<'c, C>,
        }

        impl<'c, C: WithSignals> #individual_struct_name<'c, C> {
            pub fn emit(&mut self, #param_list) {
                self.typed.emit_tuple( (#name_list) );
            }
        }

        impl<'c, C: WithSignals> std::ops::Deref for #individual_struct_name<'c, C> {
            type Target = #typed_name<'c, C>;

            fn deref(&self) -> &Self::Target {
                &self.typed
            }
        }

        impl<C: WithSignals> std::ops::DerefMut for #individual_struct_name<'_, C> {
            fn deref_mut(&mut self) -> &mut Self::Target {
                &mut self.typed
            }
        }
    }
}

// ----------------------------------------------------------------------------------------------------------------------------------------------

struct SignalParams {
    /// `name: Type, ...`
    param_list: TokenStream,

    /// `Type, ...` -- for example inside a tuple type.
    type_list: TokenStream,

    /// `name, ...` -- for example inside a tuple value.
    name_list: TokenStream,

    /// `"name: Type, ..."` in nice format.
    formatted_types: String,
}

impl SignalParams {
    fn new(params: &[FnParam]) -> Self {
        use std::fmt::Write;

        let mut param_list = TokenStream::new();
        let mut type_list = TokenStream::new();
        let mut name_list = TokenStream::new();
        let mut formatted_types = String::new();
        let mut first = true;

        for param in params.iter() {
            let param_name = safe_ident(&param.name.to_string());
            let param_ty = &param.type_;
            let param_ty_tokens = param_ty.tokens_non_null();

            param_list.extend(quote! { #param_name: #param_ty_tokens, });
            type_list.extend(quote! { #param_ty_tokens, });
            name_list.extend(quote! { #param_name, });

            let formatted_ty = match param_ty {
                RustTy::EngineClass { inner_class, .. } => format!("Gd<{inner_class}>"),
                other => other.to_string(),
            };

            if first {
                first = false;
            } else {
                write!(formatted_types, ", ").unwrap();
            }

            write!(formatted_types, "{param_name}: {formatted_ty}").unwrap();
        }

        Self {
            param_list,
            type_list,
            name_list,
            formatted_types,
        }
    }
}<|MERGE_RESOLUTION|>--- conflicted
+++ resolved
@@ -10,11 +10,8 @@
 // for these signals, and integration is slightly different due to lack of WithBaseField trait. Nonetheless, some parts could potentially
 // be extracted into a future crate shared by godot-codegen and godot-macros.
 
-<<<<<<< HEAD
-=======
 // TODO(v0.5): signal parameters are Gd<T> instead of conservatively Option<Gd<T>>, which is a bug.
 
->>>>>>> b2a2a588
 use proc_macro2::{Ident, TokenStream};
 use quote::{format_ident, quote};
 
