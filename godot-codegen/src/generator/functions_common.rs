--- conflicted
+++ resolved
@@ -446,16 +446,6 @@
     let mut special_ty = None;
 
     let param_ty = match ty {
-<<<<<<< HEAD
-        // Objects: impl AsArg<Gd<T>>
-        RustTy::EngineClass {
-            impl_as_object_arg,
-            inner_class,
-            ..
-        } => {
-            let lft = lifetimes.next();
-            special_ty = Some(quote! { CowArg<#lft, Option<Gd<crate::classes::#inner_class>>> });
-=======
         // Objects: impl AsArg<Gd<T>> or impl AsArg<Option<Gd<T>>>.
         RustTy::EngineClass {
             impl_as_object_arg, ..
@@ -464,23 +454,15 @@
 
             // #ty is already Gd<...> or Option<Gd<...>> depending on nullability.
             special_ty = Some(quote! { CowArg<#lft, #ty> });
->>>>>>> b2a2a588
 
             match decl {
                 FnParamDecl::FnPublic => quote! { #impl_as_object_arg },
                 FnParamDecl::FnPublicLifetime => quote! { #impl_as_object_arg + 'a },
                 FnParamDecl::FnInternal => {
-<<<<<<< HEAD
-                    quote! { CowArg<Option<Gd<crate::classes::#inner_class>>> }
-                }
-                FnParamDecl::Field => {
-                    quote! { CowArg<'a, Option<Gd<crate::classes::#inner_class>>> }
-=======
                     quote! { CowArg<#ty> }
                 }
                 FnParamDecl::Field => {
                     quote! { CowArg<'a, #ty> }
->>>>>>> b2a2a588
                 }
             }
         }
