/*
 * Copyright (c) godot-rust; Bromeon and contributors.
 * This Source Code Form is subject to the terms of the Mozilla Public
 * License, v. 2.0. If a copy of the MPL was not distributed with this
 * file, You can obtain one at https://mozilla.org/MPL/2.0/.
 */

#![allow(dead_code)] // TODO remove when mapped

// ----------------------------------------------------------------------------------------------------------------------------------------------
// Domain models

use std::collections::HashMap;
use std::fmt;

use proc_macro2::{Ident, Literal, TokenStream};
use quote::{format_ident, quote, ToTokens};

use crate::context::Context;
use crate::conv;
use crate::models::json::{JsonMethodArg, JsonMethodReturn};
use crate::util::{ident, option_as_slice, safe_ident};

mod enums;

pub use enums::{Enum, Enumerator, EnumeratorValue};

pub struct ExtensionApi {
    pub builtins: Vec<BuiltinVariant>,
    pub classes: Vec<Class>,
    pub singletons: Vec<Singleton>,
    pub native_structures: Vec<NativeStructure>,
    pub utility_functions: Vec<UtilityFunction>,
    pub global_enums: Vec<Enum>,
    pub godot_version: GodotApiVersion,

    /// Map `(original Godot name, build config) -> builtin size` in bytes.
    pub builtin_sizes: Vec<BuiltinSize>,
}

impl ExtensionApi {
    /// O(n) search time, often leads to O(n^2), but less than 40 builtins total.
    pub fn builtin_by_original_name(&self, name: &str) -> &BuiltinVariant {
        self.builtins
            .iter()
            .find(|b| b.godot_original_name() == name)
            .unwrap_or_else(|| panic!("builtin_by_name: invalid `{name}`"))
    }
}

// ----------------------------------------------------------------------------------------------------------------------------------------------
// View and indexing over existing ExtensionApi

pub struct ApiView<'a> {
    class_by_ty: HashMap<TyName, &'a Class>,
}

impl<'a> ApiView<'a> {
    pub fn new(api: &'a ExtensionApi) -> ApiView<'a> {
        let class_by_ty = api.classes.iter().map(|c| (c.name().clone(), c)).collect();

        Self { class_by_ty }
    }

    pub fn get_engine_class(&self, ty: &TyName) -> &'a Class {
        self.class_by_ty
            .get(ty)
            .unwrap_or_else(|| panic!("specified type `{}` is not an engine class", ty.godot_ty))
    }
}

// ----------------------------------------------------------------------------------------------------------------------------------------------
// Builtins + classes + singletons

pub trait ClassLike {
    fn common(&self) -> &ClassCommons;

    fn name(&self) -> &TyName {
        &self.common().name
    }

    fn mod_name(&self) -> &ModName {
        &self.common().mod_name
    }
}

pub struct ClassCommons {
    pub name: TyName,
    pub mod_name: ModName,
}

pub struct BuiltinClass {
    pub common: ClassCommons,
    pub inner_name: TyName,
    pub methods: Vec<BuiltinMethod>,
    pub constructors: Vec<Constructor>,
    pub operators: Vec<Operator>,
    pub has_destructor: bool,
    pub enums: Vec<Enum>,
}

impl BuiltinClass {
    pub fn inner_name(&self) -> &Ident {
        &self.inner_name.rust_ty
    }
}

impl ClassLike for BuiltinClass {
    fn common(&self) -> &ClassCommons {
        &self.common
    }
}

/// All information about a builtin type, including its type (if available).
pub struct BuiltinVariant {
    pub godot_original_name: String,
    pub godot_shout_name: String,
    pub godot_snake_name: String,
    pub builtin_class: Option<BuiltinClass>,

    pub variant_type_ord: i32,
}

impl BuiltinVariant {
    /// Name in JSON for the class: `"int"` or `"PackedVector2Array"`.
    pub fn godot_original_name(&self) -> &str {
        &self.godot_original_name
    }

    /// Name in JSON: `"INT"` or `"PACKED_VECTOR2_ARRAY"`.
    pub fn godot_shout_name(&self) -> &str {
        &self.godot_shout_name
    }

    /// snake_case name like `"packed_vector2_array"`.
    pub fn snake_name(&self) -> &str {
        &self.godot_snake_name
    }

    /// Excludes variant types if:
    /// - There is no builtin class definition in the JSON. For example, `OBJECT` is a variant type but has no corresponding class.
    /// - The type is so trivial that most of its operations are directly provided by Rust, and there is no need
    ///   to expose the construct/destruct/operator methods from Godot (e.g. `int`, `bool`).
    ///
    /// See also `BuiltinClass::from_json()`
    pub fn associated_builtin_class(&self) -> Option<&BuiltinClass> {
        self.builtin_class.as_ref()
    }

    /// Returns an ident like `GDEXTENSION_VARIANT_TYPE_PACKED_VECTOR2_ARRAY`.
    pub fn sys_variant_type(&self) -> Ident {
        format_ident!("GDEXTENSION_VARIANT_TYPE_{}", self.godot_shout_name())
    }

    pub fn unsuffixed_ord_lit(&self) -> Literal {
        Literal::i32_unsuffixed(self.variant_type_ord)
    }
}

pub struct Class {
    pub common: ClassCommons,
    pub is_refcounted: bool,
    pub is_instantiable: bool,
    pub is_experimental: bool,
    pub is_final: bool,
    pub base_class: Option<TyName>,
    pub api_level: ClassCodegenLevel,
    pub constants: Vec<ClassConstant>,
    pub enums: Vec<Enum>,
    pub methods: Vec<ClassMethod>,
    pub signals: Vec<ClassSignal>,
}

impl ClassLike for Class {
    fn common(&self) -> &ClassCommons {
        &self.common
    }
}

pub struct NativeStructure {
    pub name: String,
    pub format: String,
}

pub struct Singleton {
    pub name: TyName,
    // Note: `type` currently has always same value as `name`, thus redundant
    // type_: String,
}

// ----------------------------------------------------------------------------------------------------------------------------------------------
// Constants

trait Constant {
    fn name(&self) -> &str;
}

pub struct ClassConstant {
    pub name: String,
    pub value: ClassConstantValue,
}

pub enum ClassConstantValue {
    I32(i32),
    I64(i64),
}

pub struct Operator {
    pub symbol: String,
    //pub right_type: Option<String>, // null if unary
    //pub return_type: String,
}

pub struct Constructor {
    pub index: usize,
    pub raw_parameters: Vec<JsonMethodArg>,
    // pub parameters: Vec<FnParam>,
}

// ----------------------------------------------------------------------------------------------------------------------------------------------
// Build config + version

#[derive(Copy, Clone, Eq, PartialEq, Hash, Debug)]
pub enum BuildConfiguration {
    Float32,
    Float64,
    Double32,
    Double64,
}

impl BuildConfiguration {
    #[cfg(feature = "double-precision")]
    pub fn is_applicable(self) -> bool {
        matches!(self, Self::Double32 | Self::Double64)
    }

    #[cfg(not(feature = "double-precision"))]
    pub fn is_applicable(self) -> bool {
        matches!(self, Self::Float32 | Self::Float64)
    }

    // Rewrite the above using #[cfg].
    #[cfg(feature = "double-precision")]
    pub fn all_applicable() -> [BuildConfiguration; 2] {
        [BuildConfiguration::Double32, BuildConfiguration::Double64]
    }

    #[cfg(not(feature = "double-precision"))]
    pub fn all_applicable() -> [BuildConfiguration; 2] {
        [BuildConfiguration::Float32, BuildConfiguration::Float64]
    }

    pub fn is_64bit(self) -> bool {
        matches!(self, Self::Float64 | Self::Double64)
    }
}

pub struct BuiltinSize {
    pub builtin_original_name: String,
    pub config: BuildConfiguration,
    pub size: usize,
}

/// Godot API version (from the JSON; not runtime version).
// Could be consolidated with versions in other part of codegen, e.g. the one in godot-bindings.
#[derive(Clone)]
pub struct GodotApiVersion {
    pub major: u8,
    pub minor: u8,
    pub patch: u8,

    /// Without "Godot Engine " prefix.
    pub version_string: String,
}

// ----------------------------------------------------------------------------------------------------------------------------------------------

/// Stuff that is in every of the "function" types.
pub struct FunctionCommon {
    pub name: String,
    pub godot_name: String,
    pub parameters: Vec<FnParam>,
    pub return_value: FnReturn,
    pub is_vararg: bool,
    pub is_private: bool,
    pub is_virtual_required: bool,
    /// Whether raw pointers appear in signature. Affects safety, and in case of virtual methods, the name.
    pub is_unsafe: bool,
    pub direction: FnDirection,
}

pub trait Function: fmt::Display {
    // Required:
    fn common(&self) -> &FunctionCommon;
    fn qualifier(&self) -> FnQualifier;
    fn surrounding_class(&self) -> Option<&TyName>;

    // Default:
    /// Rust name as string slice.
    fn name(&self) -> &str {
        &self.common().name
    }

    /// Rust name as `Ident`. Might be cached in future.
    fn name_ident(&self) -> Ident {
        safe_ident(self.name())
    }

    fn godot_name(&self) -> &str {
        &self.common().godot_name
    }

    fn params(&self) -> &[FnParam] {
        &self.common().parameters
    }

    fn return_value(&self) -> &FnReturn {
        &self.common().return_value
    }

    fn is_vararg(&self) -> bool {
        self.common().is_vararg
    }

    fn is_private(&self) -> bool {
        self.common().is_private
    }

    fn is_virtual(&self) -> bool {
        matches!(self.direction(), FnDirection::Virtual { .. })
    }

    fn is_generic(&self) -> bool {
        matches!(self.return_value().type_, Some(RustTy::GenericArray))
    }

    fn direction(&self) -> FnDirection {
        self.common().direction
    }

    fn is_virtual_required(&self) -> bool {
        self.common().is_virtual_required
    }
}

// ----------------------------------------------------------------------------------------------------------------------------------------------

pub struct UtilityFunction {
    pub common: FunctionCommon,
}

impl UtilityFunction {
    pub fn hash(&self) -> i64 {
        match self.direction() {
            FnDirection::Virtual { .. } => unreachable!("utility function cannot be virtual"),
            FnDirection::Outbound { hash } => hash,
        }
    }
}

impl Function for UtilityFunction {
    fn common(&self) -> &FunctionCommon {
        &self.common
    }

    fn qualifier(&self) -> FnQualifier {
        FnQualifier::Global
    }

    fn surrounding_class(&self) -> Option<&TyName> {
        None
    }
}

impl fmt::Display for UtilityFunction {
    fn fmt(&self, f: &mut fmt::Formatter<'_>) -> fmt::Result {
        write!(f, "utility function `{}`", self.name())
    }
}

// ----------------------------------------------------------------------------------------------------------------------------------------------

pub struct BuiltinMethod {
    // variant_type:
    pub common: FunctionCommon,
    pub qualifier: FnQualifier,
    pub surrounding_class: TyName,
    /// Whether the method is directly exposed in the public-facing API, instead of the `Inner*` private struct.
    pub is_exposed_in_outer: bool,
}

impl BuiltinMethod {
    pub fn hash(&self) -> i64 {
        match self.direction() {
            FnDirection::Virtual { .. } => unreachable!("builtin method cannot be virtual"),
            FnDirection::Outbound { hash } => hash,
        }
    }
}

impl Function for BuiltinMethod {
    fn common(&self) -> &FunctionCommon {
        &self.common
    }

    fn qualifier(&self) -> FnQualifier {
        self.qualifier
    }

    fn surrounding_class(&self) -> Option<&TyName> {
        Some(&self.surrounding_class)
    }
}

impl fmt::Display for BuiltinMethod {
    fn fmt(&self, f: &mut fmt::Formatter<'_>) -> fmt::Result {
        write!(
            f,
            "builtin method `{}::{}`",
            self.surrounding_class.rust_ty,
            self.name(),
        )
    }
}

// ----------------------------------------------------------------------------------------------------------------------------------------------

pub struct ClassMethod {
    pub common: FunctionCommon,
    pub qualifier: FnQualifier,
    pub surrounding_class: TyName,
}

impl Function for ClassMethod {
    fn common(&self) -> &FunctionCommon {
        &self.common
    }

    fn qualifier(&self) -> FnQualifier {
        self.qualifier
    }

    fn surrounding_class(&self) -> Option<&TyName> {
        Some(&self.surrounding_class)
    }
}

impl fmt::Display for ClassMethod {
    fn fmt(&self, f: &mut fmt::Formatter<'_>) -> fmt::Result {
        write!(
            f,
            "class method `{}::{}`",
            self.surrounding_class.rust_ty,
            self.name(),
        )
    }
}

// ----------------------------------------------------------------------------------------------------------------------------------------------

pub struct ClassSignal {
    pub name: String,
    pub parameters: Vec<FnParam>,
    pub surrounding_class: TyName,
}

// ----------------------------------------------------------------------------------------------------------------------------------------------

#[derive(Copy, Clone, Debug)]
pub enum FnDirection {
    /// Godot -> Rust.
    Virtual {
        // Since PR https://github.com/godotengine/godot/pull/100674, virtual methods have a compat hash, too.
        #[cfg(since_api = "4.4")]
        hash: u32,
    },

    /// Rust -> Godot.
    Outbound { hash: i64 },
}

// ----------------------------------------------------------------------------------------------------------------------------------------------

#[derive(Copy, Clone, Eq, PartialEq, Debug)]
pub enum FnQualifier {
    Mut,    // &mut self
    Const,  // &self
    Static, // Self
    Global, // (nothing) // TODO remove?
}

impl FnQualifier {
    pub fn from_const_static(is_const: bool, is_static: bool) -> FnQualifier {
        if is_static {
            assert!(
                !is_const,
                "const and static qualifiers are mutually exclusive"
            );
            FnQualifier::Static
        } else if is_const {
            FnQualifier::Const
        } else {
            FnQualifier::Mut
        }
    }

    pub fn is_static_or_global(&self) -> bool {
        matches!(self, Self::Static | Self::Global)
    }
}
// ----------------------------------------------------------------------------------------------------------------------------------------------

pub struct FnParam {
    pub name: Ident,

    /// Type, as it appears in `type CallSig` tuple definition.
    pub type_: RustTy,

    /// Rust expression for default value, if available.
    pub default_value: Option<TokenStream>,
}

impl FnParam {
    /// Creates a new parameter builder for constructing function parameters with configurable options.
    pub fn builder() -> FnParamBuilder {
        FnParamBuilder::new()
    }
}

/// Builder for constructing `FnParam` instances with configurable enum replacements and default value handling.
pub struct FnParamBuilder {
    replacements: EnumReplacements,
    no_defaults: bool,
}

impl FnParamBuilder {
    /// Creates a new parameter builder with default settings (no replacements, defaults enabled).
    pub fn new() -> Self {
        Self {
            replacements: &[],
            no_defaults: false,
        }
    }

    /// Configures the builder to use specific enum replacements.
    pub fn enum_replacements(mut self, replacements: EnumReplacements) -> Self {
        self.replacements = replacements;
        self
    }

    /// Configures the builder to exclude default values from generated parameters.
    pub fn no_defaults(mut self) -> Self {
        self.no_defaults = true;
        self
    }

    /// Builds a single function parameter from the provided JSON method argument.
    pub fn build_single(self, method_arg: &JsonMethodArg, ctx: &mut Context) -> FnParam {
        self.build_single_impl(method_arg, ctx)
    }

    /// Builds a vector of function parameters from the provided JSON method arguments.
    pub fn build_many(
        self,
        method_args: &Option<Vec<JsonMethodArg>>,
        ctx: &mut Context,
    ) -> Vec<FnParam> {
        option_as_slice(method_args)
            .iter()
            .map(|arg| self.build_single_impl(arg, ctx))
            .collect()
    }

    /// Core implementation for processing a single JSON method argument into a `FnParam`.
    fn build_single_impl(&self, method_arg: &JsonMethodArg, ctx: &mut Context) -> FnParam {
        let name = safe_ident(&method_arg.name);
        let type_ = conv::to_rust_type(&method_arg.type_, method_arg.meta.as_ref(), ctx);

        // Apply enum replacement if one exists for this parameter
        let matching_replacement = self
            .replacements
            .iter()
            .find(|(p, ..)| *p == method_arg.name);
        let type_ = if let Some((_, enum_name, is_bitfield)) = matching_replacement {
            if !type_.is_integer() {
                panic!(
                    "Parameter `{}` is of type {}, but can only replace int with enum",
                    method_arg.name, type_
                );
            }
            conv::to_enum_type_uncached(enum_name, *is_bitfield)
        } else {
            type_
        };

        let default_value = if self.no_defaults {
            None
        } else {
            method_arg
                .default_value
                .as_ref()
                .map(|v| conv::to_rust_expr(v, &type_))
        };

        FnParam {
            name,
            type_,
            default_value,
        }
    }
<<<<<<< HEAD

    /// `impl AsArg<Gd<T>>` for object parameters. Only set if requested and `T` is an engine class.
    pub fn new_no_defaults(method_arg: &JsonMethodArg, ctx: &mut Context) -> FnParam {
        FnParam {
            name: safe_ident(&method_arg.name),
            type_: conv::to_rust_type(&method_arg.type_, method_arg.meta.as_ref(), ctx),
            //type_: to_rust_type(&method_arg.type_, &method_arg.meta, ctx),
            default_value: None,
        }
    }
=======
>>>>>>> b2a2a588
}

impl fmt::Debug for FnParam {
    fn fmt(&self, f: &mut fmt::Formatter<'_>) -> fmt::Result {
        let def_val = self
            .default_value
            .as_ref()
            .map_or(String::new(), |v| format!(" (default {v})"));

        write!(f, "{}: {}{}", self.name, self.type_, def_val)
    }
}

// ----------------------------------------------------------------------------------------------------------------------------------------------

pub struct FnReturn {
    pub decl: TokenStream,
    pub type_: Option<RustTy>,
}

impl FnReturn {
    pub fn new(return_value: &Option<JsonMethodReturn>, ctx: &mut Context) -> Self {
        Self::with_enum_replacements(return_value, &[], ctx)
    }

    pub fn with_generic_builtin(generic_type: RustTy) -> Self {
        Self {
            decl: generic_type.return_decl(),
            type_: Some(generic_type),
        }
    }

    pub fn with_enum_replacements(
        return_value: &Option<JsonMethodReturn>,
        replacements: EnumReplacements,
        ctx: &mut Context,
    ) -> Self {
        if let Some(ret) = return_value {
            let ty = conv::to_rust_type(&ret.type_, ret.meta.as_ref(), ctx);

            // Apply enum replacement if one exists for return type (indicated by empty string)
            let matching_replacement = replacements.iter().find(|(p, ..)| p.is_empty());
            let ty = if let Some((_, enum_name, is_bitfield)) = matching_replacement {
                if !ty.is_integer() {
                    panic!(
                        "Return type is of type {}, but can only replace int with enum",
                        ty
                    );
                }
                conv::to_enum_type_uncached(enum_name, *is_bitfield)
            } else {
                ty
            };

            Self {
                decl: ty.return_decl(),
                type_: Some(ty),
            }
        } else {
            Self {
                decl: TokenStream::new(),
                type_: None,
            }
        }
    }

    pub fn type_tokens(&self) -> TokenStream {
        match &self.type_ {
            Some(ty) => ty.to_token_stream(),
            _ => quote! { () },
        }
    }

    pub fn generic_params(&self) -> Option<TokenStream> {
        self.type_.as_ref()?.generic_params()
    }

    pub fn where_clause(&self) -> Option<TokenStream> {
        self.type_.as_ref()?.where_clause()
    }

    pub fn call_result_decl(&self) -> TokenStream {
        let ret = self.type_tokens();
        quote! { -> Result<#ret, crate::meta::error::CallError> }
    }
}

// ----------------------------------------------------------------------------------------------------------------------------------------------
// Int->enum replacements

/// Replacement of int->enum in engine APIs; each tuple being `(param_name, enum_type, is_bitfield)`.
///
/// Empty string `""` is used as `param_name` to denote return type replacements.
pub type EnumReplacements = &'static [(&'static str, &'static str, bool)];

// ----------------------------------------------------------------------------------------------------------------------------------------------
// Godot type

#[derive(Clone, Eq, PartialEq, Hash, Debug)]
pub struct GodotTy {
    pub ty: String,
    pub meta: Option<String>,
}

// ----------------------------------------------------------------------------------------------------------------------------------------------
// Rust type

#[derive(Clone, Debug)]
pub enum RustTy {
    /// `bool`, `Vector3i`, `Array`, `GString`
    BuiltinIdent { ty: Ident, arg_passing: ArgPassing },

    /// Pointers declared in `gdextension_interface` such as `sys::GDExtensionInitializationFunction`
    /// used as parameters in some APIs.
    SysPointerType { tokens: TokenStream },

    /// `Array<i32>`
    ///
    /// Note that untyped arrays are mapped as `BuiltinIdent("Array")`.
    BuiltinArray { elem_type: TokenStream },

    /// Will be included as `Array<T>` in the generated source.
    ///
    /// Set by [`builtin_method_generic_ret`](crate::special_cases::builtin_method_generic_ret)
    GenericArray,

    /// C-style raw pointer to a `RustTy`.
    RawPointer { inner: Box<RustTy>, is_const: bool },

    /// `Array<Gd<PhysicsBody3D>>`. Never contains `Option` elements.
    EngineArray {
        tokens: TokenStream,

        #[allow(dead_code)] // Only read in minimal config.
        elem_class: String,
    },

    /// `module::Enum` or `module::Bitfield`
    EngineEnum {
        tokens: TokenStream,

        /// `None` for globals.
        #[allow(dead_code)] // Only read in minimal config.
        surrounding_class: Option<String>,

        is_bitfield: bool,
    },

    /// `Gd<Node>`
    EngineClass {
        /// Tokens with full `Gd<T>`, never `Option<Gd<T>>`.
        gd_tokens: TokenStream,

<<<<<<< HEAD
        /// Signature declaration with `impl AsArg<Gd<T>>`.
=======
        /// Signature declaration with `impl AsArg<Gd<T>>` or `impl AsArg<Option<Gd<T>>>`.
>>>>>>> b2a2a588
        impl_as_object_arg: TokenStream,

        /// Only inner `Node`.
        inner_class: Ident,

        /// Whether this object parameter/return is nullable in the GDExtension API.
        ///
        /// Defaults to true (nullable). Only false when meta="required".
        is_nullable: bool,
    },

    /// Receiver type of default parameters extender constructor.
    ExtenderReceiver { tokens: TokenStream },
}

impl RustTy {
    pub fn param_decl(&self) -> TokenStream {
        match self {
            RustTy::EngineClass {
                impl_as_object_arg, ..
            } => impl_as_object_arg.clone(),
            other => other.to_token_stream(),
        }
    }

    pub fn return_decl(&self) -> TokenStream {
        match self {
            Self::GenericArray => quote! { -> Array<Ret> },
            _ => quote! { -> #self },
        }
    }

    /// Returns tokens without `Option<T>` wrapper, even for nullable engine classes.
    ///
    /// For `EngineClass`, always returns `Gd<T>` regardless of nullability. For other types, behaves the same as `ToTokens`.
    // Might also be useful to directly extract inner `gd_tokens` field.
    pub fn tokens_non_null(&self) -> TokenStream {
        match self {
            Self::EngineClass { gd_tokens, .. } => gd_tokens.clone(),
            other => other.to_token_stream(),
        }
    }

    pub fn generic_params(&self) -> Option<TokenStream> {
        if matches!(self, Self::GenericArray) {
            Some(quote! { < Ret > })
        } else {
            None
        }
    }

    pub fn where_clause(&self) -> Option<TokenStream> {
        if matches!(self, Self::GenericArray) {
            Some(quote! {
                where
                    Ret: crate::meta::ArrayElement,
            })
        } else {
            None
        }
    }

    pub fn is_integer(&self) -> bool {
        let RustTy::BuiltinIdent { ty, .. } = self else {
            return false;
        };

        // isize/usize currently not supported (2025-09), but this is more future-proof.
        matches!(
            ty.to_string().as_str(),
            "i8" | "i16" | "i32" | "i64" | "u8" | "u16" | "u32" | "u64" | "isize" | "usize"
        )
    }

    pub fn is_sys_pointer(&self) -> bool {
        let RustTy::RawPointer { inner, .. } = self else {
            return false;
        };
        matches!(**inner, RustTy::SysPointerType { .. })
    }
}

impl ToTokens for RustTy {
    fn to_tokens(&self, tokens: &mut TokenStream) {
        match self {
            RustTy::BuiltinIdent { ty: ident, .. } => ident.to_tokens(tokens),
            RustTy::BuiltinArray { elem_type } => elem_type.to_tokens(tokens),
            RustTy::RawPointer {
                inner,
                is_const: true,
            } => quote! { *const #inner }.to_tokens(tokens),
            RustTy::RawPointer {
                inner,
                is_const: false,
            } => quote! { *mut #inner }.to_tokens(tokens),
            RustTy::EngineArray { tokens: path, .. } => path.to_tokens(tokens),
            RustTy::EngineEnum { tokens: path, .. } => path.to_tokens(tokens),
            RustTy::EngineClass {
                is_nullable,
                gd_tokens: path,
                ..
            } => {
                // Return nullable-aware type: Option<Gd<T>> if nullable, else Gd<T>.
                if *is_nullable {
                    quote! { Option<#path> }.to_tokens(tokens)
                } else {
                    path.to_tokens(tokens)
                }
            }
            RustTy::ExtenderReceiver { tokens: path } => path.to_tokens(tokens),
            RustTy::GenericArray => quote! { Array<Ret> }.to_tokens(tokens),
            RustTy::SysPointerType { tokens: path } => path.to_tokens(tokens),
        }
    }
}

impl fmt::Display for RustTy {
    fn fmt(&self, f: &mut fmt::Formatter<'_>) -> fmt::Result {
        write!(f, "{}", self.to_token_stream().to_string().replace(" ", ""))
    }
}

// ----------------------------------------------------------------------------------------------------------------------------------------------

#[derive(Copy, Clone, Eq, PartialEq, Debug)]
pub enum ArgPassing {
    ByValue,
    ByRef,
    ImplAsArg,
}

// ----------------------------------------------------------------------------------------------------------------------------------------------

/// Behavior of virtual methods in derived classes.
pub enum VirtualMethodPresence {
    /// Preserve default behavior of base class (required or optional).
    Inherit,

    /// Virtual method is now required/optional according to `is_required`, independent of base method declaration.
    Override { is_required: bool },

    /// Virtual method is removed in derived classes (no longer appearing in their interface trait).
    Remove,
}

// ----------------------------------------------------------------------------------------------------------------------------------------------

/// Contains multiple naming conventions for types (classes, builtin classes, enums).
#[derive(Clone, Eq, PartialEq, Hash)]
pub struct TyName {
    pub godot_ty: String,
    pub rust_ty: Ident,
}

impl TyName {
    pub fn from_godot(godot_ty: &str) -> Self {
        Self {
            godot_ty: godot_ty.to_owned(),
            rust_ty: ident(&conv::to_pascal_case(godot_ty)),
        }
    }

    pub fn description(&self) -> String {
        if self.rust_ty == self.godot_ty {
            self.godot_ty.clone()
        } else {
            format!("{}  [renamed {}]", self.godot_ty, self.rust_ty)
        }
    }

    /// Get name of virtual interface trait.
    ///
    /// This is also valid if the outer class generates no traits (e.g. to explicitly mention absence in docs).
    pub fn virtual_trait_name(&self) -> String {
        format!("I{}", self.rust_ty)
    }
}

impl ToTokens for TyName {
    fn to_tokens(&self, tokens: &mut TokenStream) {
        self.rust_ty.to_tokens(tokens)
    }
}

// ----------------------------------------------------------------------------------------------------------------------------------------------

/// Contains naming conventions for modules.
#[derive(Clone)]
pub struct ModName {
    // godot_mod: String,
    pub rust_mod: Ident,
}

impl ModName {
    pub fn from_godot(godot_ty: &str) -> Self {
        Self {
            // godot_mod: godot_ty.to_owned(),
            rust_mod: ident(&conv::to_snake_case(godot_ty)),
        }
    }
}

impl ToTokens for ModName {
    fn to_tokens(&self, tokens: &mut TokenStream) {
        self.rust_mod.to_tokens(tokens)
    }
}

// ----------------------------------------------------------------------------------------------------------------------------------------------

/// At which stage a class function pointer is loaded.
#[derive(Copy, Clone, Eq, PartialEq, Hash)]
pub enum ClassCodegenLevel {
    Core,
    Servers,
    Scene,
    Editor,
}

impl ClassCodegenLevel {
    pub fn with_tables() -> [Self; 4] {
        [Self::Core, Self::Servers, Self::Scene, Self::Editor]
    }

    pub fn table_global_getter(self) -> Ident {
        format_ident!("class_{}_api", self.lower())
    }

    pub fn table_file(self) -> String {
        format!("table_{}_classes.rs", self.lower())
    }

    pub fn table_struct(self) -> Ident {
        format_ident!("Class{}MethodTable", self.upper())
    }

    pub fn lower(self) -> &'static str {
        match self {
            Self::Core => "core",
            Self::Servers => "servers",
            Self::Scene => "scene",
            Self::Editor => "editor",
        }
    }

    fn upper(self) -> &'static str {
        match self {
            Self::Core => "Core",
            Self::Servers => "Servers",
            Self::Scene => "Scene",
            Self::Editor => "Editor",
        }
    }

    pub fn to_init_level(self) -> TokenStream {
        match self {
            Self::Core => quote! { crate::init::InitLevel::Core },
            Self::Servers => quote! { crate::init::InitLevel::Servers },
            Self::Scene => quote! { crate::init::InitLevel::Scene },
            Self::Editor => quote! { crate::init::InitLevel::Editor },
        }
    }
}<|MERGE_RESOLUTION|>--- conflicted
+++ resolved
@@ -608,19 +608,6 @@
             default_value,
         }
     }
-<<<<<<< HEAD
-
-    /// `impl AsArg<Gd<T>>` for object parameters. Only set if requested and `T` is an engine class.
-    pub fn new_no_defaults(method_arg: &JsonMethodArg, ctx: &mut Context) -> FnParam {
-        FnParam {
-            name: safe_ident(&method_arg.name),
-            type_: conv::to_rust_type(&method_arg.type_, method_arg.meta.as_ref(), ctx),
-            //type_: to_rust_type(&method_arg.type_, &method_arg.meta, ctx),
-            default_value: None,
-        }
-    }
-=======
->>>>>>> b2a2a588
 }
 
 impl fmt::Debug for FnParam {
@@ -774,11 +761,7 @@
         /// Tokens with full `Gd<T>`, never `Option<Gd<T>>`.
         gd_tokens: TokenStream,
 
-<<<<<<< HEAD
-        /// Signature declaration with `impl AsArg<Gd<T>>`.
-=======
         /// Signature declaration with `impl AsArg<Gd<T>>` or `impl AsArg<Option<Gd<T>>>`.
->>>>>>> b2a2a588
         impl_as_object_arg: TokenStream,
 
         /// Only inner `Node`.
