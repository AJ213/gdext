[package]
name = "godot-codegen"
<<<<<<< HEAD
version = "0.3.5"
=======
version = "0.4.2"
>>>>>>> b2a2a588
edition = "2021"
rust-version = "1.87"
license = "MPL-2.0"
keywords = ["gamedev", "godot", "engine", "codegen"]
categories = ["game-engines", "graphics"]
description = "Internal crate used by godot-rust"
repository = "https://github.com/godot-rust/gdext"
homepage = "https://godot-rust.github.io"

[features]
default = []
codegen-full = []
codegen-lazy-fptrs = []
codegen-rustfmt = []
double-precision = []
api-custom = ["godot-bindings/api-custom"]
api-custom-json = ["godot-bindings/api-custom-json"]
experimental-godot-api = []
experimental-threads = []
experimental-required-objs = []

[dependencies]
<<<<<<< HEAD
godot-bindings = { path = "../godot-bindings", version = "=0.3.5" }
=======
godot-bindings = { path = "../godot-bindings", version = "=0.4.2" }
>>>>>>> b2a2a588

heck = { workspace = true }
nanoserde = { workspace = true }
proc-macro2 = { workspace = true }
quote = { workspace = true }
regex = { workspace = true }

[build-dependencies]
<<<<<<< HEAD
godot-bindings = { path = "../godot-bindings", version = "=0.3.5" } # emit_godot_version_cfg
=======
godot-bindings = { path = "../godot-bindings", version = "=0.4.2" } # emit_godot_version_cfg
>>>>>>> b2a2a588

# https://docs.rs/about/metadata
[package.metadata.docs.rs]
features = ["experimental-godot-api"]
rustdoc-args = ["--cfg", "published_docs"]
rustc-args = ["--cfg", "published_docs"]

# Currently causes "unused manifest key" warnings. Maybe re-enable in the future, to make `published_docs` known.
#[lints.rust]
#unexpected_cfgs = { level = "warn", check-cfg = ['cfg(published_docs)'] }

# To check formatter: Disabled below, since it pulls in too many dependencies during `cargo test` but is not really used.
# Dev-dependencies cannot be optional and feature-gated. Enable manually when needed.

#[[bench]]
#name = "gdext_fmt_bench"
#harness = false
#
#[dev-dependencies]
#criterion = "0.5"
<|MERGE_RESOLUTION|>--- conflicted
+++ resolved
@@ -1,10 +1,6 @@
 [package]
 name = "godot-codegen"
-<<<<<<< HEAD
-version = "0.3.5"
-=======
 version = "0.4.2"
->>>>>>> b2a2a588
 edition = "2021"
 rust-version = "1.87"
 license = "MPL-2.0"
@@ -27,11 +23,7 @@
 experimental-required-objs = []
 
 [dependencies]
-<<<<<<< HEAD
-godot-bindings = { path = "../godot-bindings", version = "=0.3.5" }
-=======
 godot-bindings = { path = "../godot-bindings", version = "=0.4.2" }
->>>>>>> b2a2a588
 
 heck = { workspace = true }
 nanoserde = { workspace = true }
@@ -40,11 +32,7 @@
 regex = { workspace = true }
 
 [build-dependencies]
-<<<<<<< HEAD
-godot-bindings = { path = "../godot-bindings", version = "=0.3.5" } # emit_godot_version_cfg
-=======
 godot-bindings = { path = "../godot-bindings", version = "=0.4.2" } # emit_godot_version_cfg
->>>>>>> b2a2a588
 
 # https://docs.rs/about/metadata
 [package.metadata.docs.rs]
