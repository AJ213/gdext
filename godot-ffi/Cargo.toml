[package]
name = "godot-ffi"
<<<<<<< HEAD
version = "0.3.5"
=======
version = "0.4.2"
>>>>>>> b2a2a588
edition = "2021"
rust-version = "1.87"
license = "MPL-2.0"
keywords = ["gamedev", "godot", "engine", "ffi"]
categories = ["game-engines", "graphics"]
description = "Internal crate used by godot-rust"
repository = "https://github.com/godot-rust/gdext"
homepage = "https://godot-rust.github.io"

[features]
codegen-rustfmt = ["godot-codegen/codegen-rustfmt"]
codegen-lazy-fptrs = ["godot-codegen/codegen-lazy-fptrs"]
experimental-godot-api = ["godot-codegen/experimental-godot-api"]
experimental-threads = ["godot-codegen/experimental-threads"]
experimental-wasm-nothreads = ["godot-bindings/experimental-wasm-nothreads"]
debug-log = []

api-custom = ["godot-bindings/api-custom"]
api-custom-json = ["godot-bindings/api-custom-json"]
# [version-sync] [[
#  [line] api-$kebabVersion = ["godot-bindings/api-$kebabVersion"]
api-4-2 = ["godot-bindings/api-4-2"]
api-4-2-1 = ["godot-bindings/api-4-2-1"]
api-4-2-2 = ["godot-bindings/api-4-2-2"]
api-4-3 = ["godot-bindings/api-4-3"]
api-4-4 = ["godot-bindings/api-4-4"]
api-4-5 = ["godot-bindings/api-4-5"]
# ]]

# Safeguard levels (see godot/lib.rs for detailed documentation).
safeguards-dev-balanced = ["godot-bindings/safeguards-dev-balanced"]
safeguards-release-disengaged = ["godot-bindings/safeguards-release-disengaged"]

[dependencies]

[target.'cfg(target_os = "linux")'.dependencies]
libc = { workspace = true }

[target.'cfg(target_family = "wasm")'.dependencies]
# Only needed for WASM identifier generation.
<<<<<<< HEAD
godot-macros = { path = "../godot-macros", version = "=0.3.5", features = ["experimental-wasm"] }

[build-dependencies]
godot-bindings = { path = "../godot-bindings", version = "=0.3.5" }
godot-codegen = { path = "../godot-codegen", version = "=0.3.5" }
=======
godot-macros = { path = "../godot-macros", version = "=0.4.2", features = ["experimental-wasm"] }

[build-dependencies]
godot-bindings = { path = "../godot-bindings", version = "=0.4.2" }
godot-codegen = { path = "../godot-codegen", version = "=0.4.2" }
>>>>>>> b2a2a588

# https://docs.rs/about/metadata
[package.metadata.docs.rs]
features = ["experimental-godot-api"]
rustdoc-args = ["--cfg", "published_docs"]
rustc-args = ["--cfg", "published_docs"]

# Currently causes "unused manifest key" warnings. Maybe re-enable in the future, to make `published_docs` known.
#[lints.rust]
#unexpected_cfgs = { level = "warn", check-cfg = ['cfg(published_docs)'] }<|MERGE_RESOLUTION|>--- conflicted
+++ resolved
@@ -1,10 +1,6 @@
 [package]
 name = "godot-ffi"
-<<<<<<< HEAD
-version = "0.3.5"
-=======
 version = "0.4.2"
->>>>>>> b2a2a588
 edition = "2021"
 rust-version = "1.87"
 license = "MPL-2.0"
@@ -45,19 +41,11 @@
 
 [target.'cfg(target_family = "wasm")'.dependencies]
 # Only needed for WASM identifier generation.
-<<<<<<< HEAD
-godot-macros = { path = "../godot-macros", version = "=0.3.5", features = ["experimental-wasm"] }
-
-[build-dependencies]
-godot-bindings = { path = "../godot-bindings", version = "=0.3.5" }
-godot-codegen = { path = "../godot-codegen", version = "=0.3.5" }
-=======
 godot-macros = { path = "../godot-macros", version = "=0.4.2", features = ["experimental-wasm"] }
 
 [build-dependencies]
 godot-bindings = { path = "../godot-bindings", version = "=0.4.2" }
 godot-codegen = { path = "../godot-codegen", version = "=0.4.2" }
->>>>>>> b2a2a588
 
 # https://docs.rs/about/metadata
 [package.metadata.docs.rs]
