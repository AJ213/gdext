--- conflicted
+++ resolved
@@ -13,11 +13,7 @@
 pub use super::global::{
     godot_error, godot_print, godot_print_rich, godot_script_error, godot_warn,
 };
-<<<<<<< HEAD
-pub use super::init::{gdextension, ExtensionLibrary, InitLevel};
-=======
 pub use super::init::{gdextension, ExtensionLibrary, InitLevel, InitStage};
->>>>>>> b2a2a588
 pub use super::meta::error::{ConvertError, IoError};
 pub use super::meta::{FromGodot, GodotConvert, ToGodot};
 pub use super::obj::{
@@ -37,13 +33,8 @@
     pub use crate::obj::EngineEnum as _;
     pub use crate::obj::NewAlloc as _;
     pub use crate::obj::NewGd as _;
-<<<<<<< HEAD
-    pub use crate::obj::WithBaseField as _; // base(), base_mut(), to_gd()
-    pub use crate::obj::WithDeferredCall as _; // apply_deferred()
-=======
     pub use crate::obj::Singleton as _; // singleton()
     pub use crate::obj::WithBaseField as _; // base(), base_mut(), to_gd(), run_deferred(), run_deferred_gd()
->>>>>>> b2a2a588
     pub use crate::obj::WithSignals as _; // Gd::signals()
     pub use crate::obj::WithUserSignals as _; // self.signals()
 }
