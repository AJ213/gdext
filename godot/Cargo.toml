--- conflicted
+++ resolved
@@ -1,10 +1,6 @@
 [package]
 name = "godot"
-<<<<<<< HEAD
-version = "0.3.5"
-=======
 version = "0.4.2"
->>>>>>> b2a2a588
 edition = "2021"
 rust-version = "1.87"
 license = "MPL-2.0"
@@ -14,11 +10,7 @@
 authors = ["Bromeon", "godot-rust contributors"]
 repository = "https://github.com/godot-rust/gdext"
 homepage = "https://godot-rust.github.io"
-<<<<<<< HEAD
-documentation = "https://docs.rs/godot/0.3.5"
-=======
 documentation = "https://docs.rs/godot/0.4.2"
->>>>>>> b2a2a588
 readme = "crate-readme.md"
 
 [features]
@@ -61,13 +53,8 @@
 __trace = ["godot-core/trace"]
 
 [dependencies]
-<<<<<<< HEAD
-godot-core = { path = "../godot-core", version = "=0.3.5" }
-godot-macros = { path = "../godot-macros", version = "=0.3.5" }
-=======
 godot-core = { path = "../godot-core", version = "=0.4.2" }
 godot-macros = { path = "../godot-macros", version = "=0.4.2" }
->>>>>>> b2a2a588
 
 # https://docs.rs/about/metadata
 [package.metadata.docs.rs]
